/*
 * Generate a synthetic YUV video sequence suitable for codec testing.
 *
 * copyright (c) Sebastien Bechet <s.bechet@av7.net>
 *
 * This file is part of FFmpeg.
 *
 * FFmpeg is free software; you can redistribute it and/or
 * modify it under the terms of the GNU Lesser General Public
 * License as published by the Free Software Foundation; either
 * version 2.1 of the License, or (at your option) any later version.
 *
 * FFmpeg is distributed in the hope that it will be useful,
 * but WITHOUT ANY WARRANTY; without even the implied warranty of
 * MERCHANTABILITY or FITNESS FOR A PARTICULAR PURPOSE.  See the GNU
 * Lesser General Public License for more details.
 *
 * You should have received a copy of the GNU Lesser General Public
 * License along with FFmpeg; if not, write to the Free Software
 * Foundation, Inc., 51 Franklin Street, Fifth Floor, Boston, MA 02110-1301 USA
 */

#include <stdlib.h>
#include <stdio.h>
#include <inttypes.h>

#include "utils.c"

#define FIXP (1 << 16)
#define MY_PI 205887 // (M_PI * FIX)

static int64_t int_pow(int64_t a, int p)
{
    int64_t v = FIXP;

    for (; p; p--) {
        v *= a;
        v /= FIXP;
    }

    return v;
}

static int64_t int_sin(int64_t a)
{
    if (a < 0)
        a = MY_PI - a;  // 0..inf
    a %= 2 * MY_PI;     // 0..2PI

    if (a >= MY_PI * 3 / 2)
        a -= 2 * MY_PI; // -PI / 2 .. 3PI / 2
    if (a >= MY_PI / 2)
        a = MY_PI - a;  // -PI / 2 ..  PI / 2

    return a - int_pow(a, 3) / 6 + int_pow(a, 5) / 120 - int_pow(a, 7) / 5040;
}

<<<<<<< HEAD
#define SCALEBITS 8
#define ONE_HALF  (1 << (SCALEBITS - 1))
#define FIX(x)    ((int) ((x) * (1L << SCALEBITS) + 0.5))

static void rgb24_to_yuv420p(unsigned char *lum, unsigned char *cb,
                             unsigned char *cr, const unsigned char *src,
                             int width, int height)
{
    int wrap, wrap3, x, y;
    int r, g, b, r1, g1, b1;
    const unsigned char *p;

    wrap  = width;
    wrap3 = width * 3;
    p     = src;
    for (y = 0; y < height; y += 2) {
        for (x = 0; x < width; x += 2) {
            r       = p[0];
            g       = p[1];
            b       = p[2];
            r1      = r;
            g1      = g;
            b1      = b;
            lum[0]  = (FIX(0.29900) * r + FIX(0.58700) * g +
                       FIX(0.11400) * b + ONE_HALF) >> SCALEBITS;
            r       = p[3];
            g       = p[4];
            b       = p[5];
            r1     += r;
            g1     += g;
            b1     += b;
            lum[1]  = (FIX(0.29900) * r + FIX(0.58700) * g +
                       FIX(0.11400) * b + ONE_HALF) >> SCALEBITS;
            p      += wrap3;
            lum    += wrap;

            r       = p[0];
            g       = p[1];
            b       = p[2];
            r1     += r;
            g1     += g;
            b1     += b;
            lum[0]  = (FIX(0.29900) * r + FIX(0.58700) * g +
                       FIX(0.11400) * b + ONE_HALF) >> SCALEBITS;
            r       = p[3];
            g       = p[4];
            b       = p[5];
            r1     += r;
            g1     += g;
            b1     += b;
            lum[1]  = (FIX(0.29900) * r + FIX(0.58700) * g +
                       FIX(0.11400) * b + ONE_HALF) >> SCALEBITS;

            cb[0]   = ((- FIX(0.16874) * r1 - FIX(0.33126) * g1 +
                       FIX(0.50000) * b1 + 4 * ONE_HALF - 1) >> (SCALEBITS + 2)) + 128;
            cr[0]   = ((FIX(0.50000) * r1 - FIX(0.41869) * g1 -
                       FIX(0.08131) * b1 + 4 * ONE_HALF - 1) >> (SCALEBITS + 2)) + 128;

            cb++;
            cr++;
            p   += -wrap3 + 2 * 3;
            lum += -wrap  + 2;
        }
        p   += wrap3;
        lum += wrap;
    }
}

/* cif format */
#define DEFAULT_WIDTH   352
#define DEFAULT_HEIGHT  288
#define DEFAULT_NB_PICT  50

static void pgmyuv_save(const char *filename, int w, int h,
                        unsigned char *rgb_tab)
{
    FILE *f;
    int i, h2, w2;
    unsigned char *cb, *cr;
    unsigned char *lum_tab, *cb_tab, *cr_tab;

    lum_tab = malloc(w * h);
    cb_tab  = malloc(w * h / 4);
    cr_tab  = malloc(w * h / 4);

    rgb24_to_yuv420p(lum_tab, cb_tab, cr_tab, rgb_tab, w, h);

    f = fopen(filename, "wb");
    fprintf(f, "P5\n%d %d\n%d\n", w, h * 3 / 2, 255);
    fwrite(lum_tab, 1, w * h, f);
    h2 = h / 2;
    w2 = w / 2;
    cb = cb_tab;
    cr = cr_tab;
    for (i = 0; i < h2; i++) {
        fwrite(cb, 1, w2, f);
        fwrite(cr, 1, w2, f);
        cb += w2;
        cr += w2;
    }
    fclose(f);

    free(lum_tab);
    free(cb_tab);
    free(cr_tab);
}

unsigned char *rgb_tab;
int width, height, wrap;

static void put_pixel(int x, int y, int r, int g, int b)
{
    unsigned char *p;

    if (x < 0 || x >= width ||
        y < 0 || y >= height)
        return;

    p    = rgb_tab + y * wrap + x * 3;
    p[0] = r;
    p[1] = g;
    p[2] = b;
}

unsigned char tab_r[256 * 256];
unsigned char tab_g[256 * 256];
unsigned char tab_b[256 * 256];
=======
static unsigned char tab_r[256 * 256];
static unsigned char tab_g[256 * 256];
static unsigned char tab_b[256 * 256];
>>>>>>> f0ccd53a

static int h_cos[360];
static int h_sin[360];

static int ipol(uint8_t *src, int x, int y)
{
    int int_x  = x >> 16;
    int int_y  = y >> 16;
    int frac_x = x & 0xFFFF;
    int frac_y = y & 0xFFFF;
    int s00    = src[( int_x      & 255) + 256 * ( int_y      & 255)];
    int s01    = src[((int_x + 1) & 255) + 256 * ( int_y      & 255)];
    int s10    = src[( int_x      & 255) + 256 * ((int_y + 1) & 255)];
    int s11    = src[((int_x + 1) & 255) + 256 * ((int_y + 1) & 255)];
    int s0     = (((1 << 16) - frac_x) * s00 + frac_x * s01) >> 8;
    int s1     = (((1 << 16) - frac_x) * s10 + frac_x * s11) >> 8;

    return (((1 << 16) - frac_y) * s0 + frac_y * s1) >> 24;
}

static void gen_image(int num, int w, int h)
{
    const int c = h_cos[num % 360];
    const int s = h_sin[num % 360];

    const int xi = -(w / 2) * c;
    const int yi =  (w / 2) * s;

    const int xj = -(h / 2) * s;
    const int yj = -(h / 2) * c;
    int i, j;

    int x, y;
    int xprime = xj;
    int yprime = yj;

    for (j = 0; j < h; j++) {
        x       = xprime + xi + FIXP * w / 2;
        xprime += s;

        y       = yprime + yi + FIXP * h / 2;
        yprime += c;

        for (i = 0; i < w; i++) {
            x += c;
            y -= s;
            put_pixel(i, j,
                      ipol(tab_r, x, y),
                      ipol(tab_g, x, y),
                      ipol(tab_b, x, y));
        }
    }
}

#define W 256
#define H 256

static int init_demo(const char *filename)
{
    int i, j;
    int h;
    int radian;
    char line[3 * W];

    FILE *input_file;

    input_file = fopen(filename, "rb");
    if (!input_file) {
        perror(filename);
        return 1;
    }

    if (fread(line, 1, 15, input_file) != 15)
        return 1;
    for (i = 0; i < H; i++) {
        if (fread(line, 1, 3 * W, input_file) != 3 * W)
            return 1;
        for (j = 0; j < W; j++) {
            tab_r[W * i + j] = line[3 * j    ];
            tab_g[W * i + j] = line[3 * j + 1];
            tab_b[W * i + j] = line[3 * j + 2];
        }
    }
    fclose(input_file);

    /* tables sin/cos */
    for (i = 0; i < 360; i++) {
        radian   = 2 * i * MY_PI / 360;
        h        = 2 * FIXP + int_sin(radian);
        h_cos[i] = h * int_sin(radian + MY_PI / 2) / 2 / FIXP;
        h_sin[i] = h * int_sin(radian)             / 2 / FIXP;
    }

    return 0;
}

int main(int argc, char **argv)
{
    int w, h, i;
    char buf[1024];

    if (argc != 3) {
        printf("usage: %s directory/ image.pnm\n"
               "generate a test video stream\n", argv[0]);
        return 1;
    }

    w = DEFAULT_WIDTH;
    h = DEFAULT_HEIGHT;

    rgb_tab = malloc(w * h * 3);
    wrap    = w * 3;
    width   = w;
    height  = h;

    if (init_demo(argv[2]))
        return 1;

    for (i = 0; i < DEFAULT_NB_PICT; i++) {
        snprintf(buf, sizeof(buf), "%s%02d.pgm", argv[1], i);
        gen_image(i, w, h);
        pgmyuv_save(buf, w, h, rgb_tab);
    }

    free(rgb_tab);
    return 0;
}<|MERGE_RESOLUTION|>--- conflicted
+++ resolved
@@ -55,139 +55,9 @@
     return a - int_pow(a, 3) / 6 + int_pow(a, 5) / 120 - int_pow(a, 7) / 5040;
 }
 
-<<<<<<< HEAD
-#define SCALEBITS 8
-#define ONE_HALF  (1 << (SCALEBITS - 1))
-#define FIX(x)    ((int) ((x) * (1L << SCALEBITS) + 0.5))
-
-static void rgb24_to_yuv420p(unsigned char *lum, unsigned char *cb,
-                             unsigned char *cr, const unsigned char *src,
-                             int width, int height)
-{
-    int wrap, wrap3, x, y;
-    int r, g, b, r1, g1, b1;
-    const unsigned char *p;
-
-    wrap  = width;
-    wrap3 = width * 3;
-    p     = src;
-    for (y = 0; y < height; y += 2) {
-        for (x = 0; x < width; x += 2) {
-            r       = p[0];
-            g       = p[1];
-            b       = p[2];
-            r1      = r;
-            g1      = g;
-            b1      = b;
-            lum[0]  = (FIX(0.29900) * r + FIX(0.58700) * g +
-                       FIX(0.11400) * b + ONE_HALF) >> SCALEBITS;
-            r       = p[3];
-            g       = p[4];
-            b       = p[5];
-            r1     += r;
-            g1     += g;
-            b1     += b;
-            lum[1]  = (FIX(0.29900) * r + FIX(0.58700) * g +
-                       FIX(0.11400) * b + ONE_HALF) >> SCALEBITS;
-            p      += wrap3;
-            lum    += wrap;
-
-            r       = p[0];
-            g       = p[1];
-            b       = p[2];
-            r1     += r;
-            g1     += g;
-            b1     += b;
-            lum[0]  = (FIX(0.29900) * r + FIX(0.58700) * g +
-                       FIX(0.11400) * b + ONE_HALF) >> SCALEBITS;
-            r       = p[3];
-            g       = p[4];
-            b       = p[5];
-            r1     += r;
-            g1     += g;
-            b1     += b;
-            lum[1]  = (FIX(0.29900) * r + FIX(0.58700) * g +
-                       FIX(0.11400) * b + ONE_HALF) >> SCALEBITS;
-
-            cb[0]   = ((- FIX(0.16874) * r1 - FIX(0.33126) * g1 +
-                       FIX(0.50000) * b1 + 4 * ONE_HALF - 1) >> (SCALEBITS + 2)) + 128;
-            cr[0]   = ((FIX(0.50000) * r1 - FIX(0.41869) * g1 -
-                       FIX(0.08131) * b1 + 4 * ONE_HALF - 1) >> (SCALEBITS + 2)) + 128;
-
-            cb++;
-            cr++;
-            p   += -wrap3 + 2 * 3;
-            lum += -wrap  + 2;
-        }
-        p   += wrap3;
-        lum += wrap;
-    }
-}
-
-/* cif format */
-#define DEFAULT_WIDTH   352
-#define DEFAULT_HEIGHT  288
-#define DEFAULT_NB_PICT  50
-
-static void pgmyuv_save(const char *filename, int w, int h,
-                        unsigned char *rgb_tab)
-{
-    FILE *f;
-    int i, h2, w2;
-    unsigned char *cb, *cr;
-    unsigned char *lum_tab, *cb_tab, *cr_tab;
-
-    lum_tab = malloc(w * h);
-    cb_tab  = malloc(w * h / 4);
-    cr_tab  = malloc(w * h / 4);
-
-    rgb24_to_yuv420p(lum_tab, cb_tab, cr_tab, rgb_tab, w, h);
-
-    f = fopen(filename, "wb");
-    fprintf(f, "P5\n%d %d\n%d\n", w, h * 3 / 2, 255);
-    fwrite(lum_tab, 1, w * h, f);
-    h2 = h / 2;
-    w2 = w / 2;
-    cb = cb_tab;
-    cr = cr_tab;
-    for (i = 0; i < h2; i++) {
-        fwrite(cb, 1, w2, f);
-        fwrite(cr, 1, w2, f);
-        cb += w2;
-        cr += w2;
-    }
-    fclose(f);
-
-    free(lum_tab);
-    free(cb_tab);
-    free(cr_tab);
-}
-
-unsigned char *rgb_tab;
-int width, height, wrap;
-
-static void put_pixel(int x, int y, int r, int g, int b)
-{
-    unsigned char *p;
-
-    if (x < 0 || x >= width ||
-        y < 0 || y >= height)
-        return;
-
-    p    = rgb_tab + y * wrap + x * 3;
-    p[0] = r;
-    p[1] = g;
-    p[2] = b;
-}
-
-unsigned char tab_r[256 * 256];
-unsigned char tab_g[256 * 256];
-unsigned char tab_b[256 * 256];
-=======
 static unsigned char tab_r[256 * 256];
 static unsigned char tab_g[256 * 256];
 static unsigned char tab_b[256 * 256];
->>>>>>> f0ccd53a
 
 static int h_cos[360];
 static int h_sin[360];
