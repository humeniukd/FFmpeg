--- conflicted
+++ resolved
@@ -173,13 +173,8 @@
         }
     }
 
-<<<<<<< HEAD
-    if (timeslen == fileposlen) {
-         for(i = 0; i < timeslen; i++)
-=======
-    if (!ret && timeslen == fileposlen)
+    if (!ret && timeslen == fileposlen) {
          for (i = 0; i < fileposlen; i++)
->>>>>>> 73ad0669
              av_add_index_entry(vstream, filepositions[i], times[i]*1000, 0, 0, AVINDEX_KEYFRAME);
     } else
         av_log(s, AV_LOG_WARNING, "Invalid keyframes object, skipping.\n");
