--- conflicted
+++ resolved
@@ -2350,13 +2350,7 @@
         int rap_group_present = sc->rap_group_count && sc->rap_group;
         int key_off = (sc->keyframe_count && sc->keyframes[0] > 0) || (sc->stps_count && sc->stps_data[0] > 0);
 
-<<<<<<< HEAD
-        current_dts -= sc->dts_shift;
-
         if (!sc->sample_count || st->nb_index_entries)
-=======
-        if (!sc->sample_count)
->>>>>>> 4abfa387
             return;
         if (sc->sample_count >= UINT_MAX / sizeof(*st->index_entries) - st->nb_index_entries)
             return;
@@ -2428,13 +2422,9 @@
                     e->flags = keyframe ? AVINDEX_KEYFRAME : 0;
                     av_dlog(mov->fc, "AVIndex stream %d, sample %d, offset %"PRIx64", cts %"PRId64", "
                             "size %d, distance %d, keyframe %d\n", st->index, current_sample,
-<<<<<<< HEAD
-                            current_offset, current_dts, sample_size, distance, keyframe);
+                            current_offset, current_cts, sample_size, distance, keyframe);
                     if (st->codec->codec_type == AVMEDIA_TYPE_VIDEO && st->nb_index_entries < 100)
                         ff_rfps_add_frame(mov->fc, st, current_dts);
-=======
-                            current_offset, current_cts, sample_size, distance, keyframe);
->>>>>>> 4abfa387
                 }
 
                 current_offset += sample_size;
@@ -3126,10 +3116,9 @@
         if (flags & MOV_TRUN_SAMPLE_DURATION) sample_duration = avio_rb32(pb);
         if (flags & MOV_TRUN_SAMPLE_SIZE)     sample_size     = avio_rb32(pb);
         if (flags & MOV_TRUN_SAMPLE_FLAGS)    sample_flags    = avio_rb32(pb);
-<<<<<<< HEAD
-        sc->ctts_data[sc->ctts_count].count = 1;
-        sc->ctts_data[sc->ctts_count].duration = (flags & MOV_TRUN_SAMPLE_CTS) ?
-                                                  avio_rb32(pb) : 0;
+        if (flags & MOV_TRUN_SAMPLE_CTS)      sample_cts      = avio_rb32(pb);
+        sc->ctts_data[sc->ctts_count].count    = 1;
+        sc->ctts_data[sc->ctts_count].duration = sample_cts;
         mov_update_dts_shift(sc, sc->ctts_data[sc->ctts_count].duration);
         if (frag->time != AV_NOPTS_VALUE) {
             if (c->use_mfra_for == FF_MOV_FLAG_MFRA_PTS) {
@@ -3153,12 +3142,8 @@
             }
             frag->time = AV_NOPTS_VALUE;
         }
-=======
-        if (flags & MOV_TRUN_SAMPLE_CTS)      sample_cts      = avio_rb32(pb);
-        sc->ctts_data[sc->ctts_count].count    = 1;
-        sc->ctts_data[sc->ctts_count].duration = sample_cts;
         cts = dts + sample_cts;
->>>>>>> 4abfa387
+
         sc->ctts_count++;
         if (st->codec->codec_type == AVMEDIA_TYPE_AUDIO)
             keyframe = 1;
