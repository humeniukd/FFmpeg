--- conflicted
+++ resolved
@@ -729,13 +729,8 @@
         s->ctx_flags |= AVFMTCTX_NOHEADER;
 
     if (s->oformat && CONFIG_RTSP_MUXER) {
-<<<<<<< HEAD
-        int ret = ff_rtp_chain_mux_open((AVFormatContext **)&rtsp_st->transport_priv, s, st,
-                                        rtsp_st->rtp_handle,
-=======
         int ret = ff_rtp_chain_mux_open((AVFormatContext **)&rtsp_st->transport_priv,
                                         s, st, rtsp_st->rtp_handle,
->>>>>>> 46c0cbd5
                                         RTSP_TCP_MAX_PACKET_SIZE,
                                         rtsp_st->stream_index);
         /* Ownership of rtp_handle is passed to the rtp mux context */
