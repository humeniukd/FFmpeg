/*
 * various utility functions for use within FFmpeg
 * Copyright (c) 2000, 2001, 2002 Fabrice Bellard
 *
 * This file is part of FFmpeg.
 *
 * FFmpeg is free software; you can redistribute it and/or
 * modify it under the terms of the GNU Lesser General Public
 * License as published by the Free Software Foundation; either
 * version 2.1 of the License, or (at your option) any later version.
 *
 * FFmpeg is distributed in the hope that it will be useful,
 * but WITHOUT ANY WARRANTY; without even the implied warranty of
 * MERCHANTABILITY or FITNESS FOR A PARTICULAR PURPOSE.  See the GNU
 * Lesser General Public License for more details.
 *
 * You should have received a copy of the GNU Lesser General Public
 * License along with FFmpeg; if not, write to the Free Software
 * Foundation, Inc., 51 Franklin Street, Fifth Floor, Boston, MA 02110-1301 USA
 */

/* #define DEBUG */

#include "avformat.h"
#include "avio_internal.h"
#include "internal.h"
#include "libavcodec/internal.h"
#include "libavcodec/raw.h"
#include "libavutil/opt.h"
#include "libavutil/dict.h"
#include "libavutil/pixdesc.h"
#include "metadata.h"
#include "id3v2.h"
#include "libavutil/avstring.h"
#include "riff.h"
#include "audiointerleave.h"
#include "url.h"
#include <sys/time.h>
#include <time.h>
#include <strings.h>
#include <stdarg.h>
#if CONFIG_NETWORK
#include "network.h"
#endif

#undef NDEBUG
#include <assert.h>

/**
 * @file
 * various utility functions for use within FFmpeg
 */

unsigned avformat_version(void)
{
    return LIBAVFORMAT_VERSION_INT;
}

const char *avformat_configuration(void)
{
    return FFMPEG_CONFIGURATION;
}

const char *avformat_license(void)
{
#define LICENSE_PREFIX "libavformat license: "
    return LICENSE_PREFIX FFMPEG_LICENSE + sizeof(LICENSE_PREFIX) - 1;
}

/* fraction handling */

/**
 * f = val + (num / den) + 0.5.
 *
 * 'num' is normalized so that it is such as 0 <= num < den.
 *
 * @param f fractional number
 * @param val integer value
 * @param num must be >= 0
 * @param den must be >= 1
 */
static void av_frac_init(AVFrac *f, int64_t val, int64_t num, int64_t den)
{
    num += (den >> 1);
    if (num >= den) {
        val += num / den;
        num = num % den;
    }
    f->val = val;
    f->num = num;
    f->den = den;
}

/**
 * Fractional addition to f: f = f + (incr / f->den).
 *
 * @param f fractional number
 * @param incr increment, can be positive or negative
 */
static void av_frac_add(AVFrac *f, int64_t incr)
{
    int64_t num, den;

    num = f->num + incr;
    den = f->den;
    if (num < 0) {
        f->val += num / den;
        num = num % den;
        if (num < 0) {
            num += den;
            f->val--;
        }
    } else if (num >= den) {
        f->val += num / den;
        num = num % den;
    }
    f->num = num;
}

/** head of registered input format linked list */
#if !FF_API_FIRST_FORMAT
static
#endif
AVInputFormat *first_iformat = NULL;
/** head of registered output format linked list */
#if !FF_API_FIRST_FORMAT
static
#endif
AVOutputFormat *first_oformat = NULL;

AVInputFormat  *av_iformat_next(AVInputFormat  *f)
{
    if(f) return f->next;
    else  return first_iformat;
}

AVOutputFormat *av_oformat_next(AVOutputFormat *f)
{
    if(f) return f->next;
    else  return first_oformat;
}

void av_register_input_format(AVInputFormat *format)
{
    AVInputFormat **p;
    p = &first_iformat;
    while (*p != NULL) p = &(*p)->next;
    *p = format;
    format->next = NULL;
}

void av_register_output_format(AVOutputFormat *format)
{
    AVOutputFormat **p;
    p = &first_oformat;
    while (*p != NULL) p = &(*p)->next;
    *p = format;
    format->next = NULL;
}

int av_match_ext(const char *filename, const char *extensions)
{
    const char *ext, *p;
    char ext1[32], *q;

    if(!filename)
        return 0;

    ext = strrchr(filename, '.');
    if (ext) {
        ext++;
        p = extensions;
        for(;;) {
            q = ext1;
            while (*p != '\0' && *p != ',' && q-ext1<sizeof(ext1)-1)
                *q++ = *p++;
            *q = '\0';
            if (!strcasecmp(ext1, ext))
                return 1;
            if (*p == '\0')
                break;
            p++;
        }
    }
    return 0;
}

static int match_format(const char *name, const char *names)
{
    const char *p;
    int len, namelen;

    if (!name || !names)
        return 0;

    namelen = strlen(name);
    while ((p = strchr(names, ','))) {
        len = FFMAX(p - names, namelen);
        if (!strncasecmp(name, names, len))
            return 1;
        names = p+1;
    }
    return !strcasecmp(name, names);
}

#if FF_API_GUESS_FORMAT
AVOutputFormat *guess_format(const char *short_name, const char *filename,
                             const char *mime_type)
{
    return av_guess_format(short_name, filename, mime_type);
}
#endif

AVOutputFormat *av_guess_format(const char *short_name, const char *filename,
                                const char *mime_type)
{
    AVOutputFormat *fmt = NULL, *fmt_found;
    int score_max, score;

    /* specific test for image sequences */
#if CONFIG_IMAGE2_MUXER
    if (!short_name && filename &&
        av_filename_number_test(filename) &&
        ff_guess_image2_codec(filename) != CODEC_ID_NONE) {
        return av_guess_format("image2", NULL, NULL);
    }
#endif
    /* Find the proper file type. */
    fmt_found = NULL;
    score_max = 0;
    while ((fmt = av_oformat_next(fmt))) {
        score = 0;
        if (fmt->name && short_name && !strcmp(fmt->name, short_name))
            score += 100;
        if (fmt->mime_type && mime_type && !strcmp(fmt->mime_type, mime_type))
            score += 10;
        if (filename && fmt->extensions &&
            av_match_ext(filename, fmt->extensions)) {
            score += 5;
        }
        if (score > score_max) {
            score_max = score;
            fmt_found = fmt;
        }
    }
    return fmt_found;
}

#if FF_API_GUESS_FORMAT
AVOutputFormat *guess_stream_format(const char *short_name, const char *filename,
                             const char *mime_type)
{
    AVOutputFormat *fmt = av_guess_format(short_name, filename, mime_type);

    if (fmt) {
        AVOutputFormat *stream_fmt;
        char stream_format_name[64];

        snprintf(stream_format_name, sizeof(stream_format_name), "%s_stream", fmt->name);
        stream_fmt = av_guess_format(stream_format_name, NULL, NULL);

        if (stream_fmt)
            fmt = stream_fmt;
    }

    return fmt;
}
#endif

enum CodecID av_guess_codec(AVOutputFormat *fmt, const char *short_name,
                            const char *filename, const char *mime_type, enum AVMediaType type){
    if(type == AVMEDIA_TYPE_VIDEO){
        enum CodecID codec_id= CODEC_ID_NONE;

#if CONFIG_IMAGE2_MUXER
        if(!strcmp(fmt->name, "image2") || !strcmp(fmt->name, "image2pipe")){
            codec_id= ff_guess_image2_codec(filename);
        }
#endif
        if(codec_id == CODEC_ID_NONE)
            codec_id= fmt->video_codec;
        return codec_id;
    }else if(type == AVMEDIA_TYPE_AUDIO)
        return fmt->audio_codec;
    else if (type == AVMEDIA_TYPE_SUBTITLE)
        return fmt->subtitle_codec;
    else
        return CODEC_ID_NONE;
}

AVInputFormat *av_find_input_format(const char *short_name)
{
    AVInputFormat *fmt = NULL;
    while ((fmt = av_iformat_next(fmt))) {
        if (match_format(short_name, fmt->name))
            return fmt;
    }
    return NULL;
}

#if FF_API_SYMVER && CONFIG_SHARED && HAVE_SYMVER
FF_SYMVER(void, av_destruct_packet_nofree, (AVPacket *pkt), "LIBAVFORMAT_52")
{
    av_destruct_packet_nofree(pkt);
}

FF_SYMVER(void, av_destruct_packet, (AVPacket *pkt), "LIBAVFORMAT_52")
{
    av_destruct_packet(pkt);
}

FF_SYMVER(int, av_new_packet, (AVPacket *pkt, int size), "LIBAVFORMAT_52")
{
    return av_new_packet(pkt, size);
}

FF_SYMVER(int, av_dup_packet, (AVPacket *pkt), "LIBAVFORMAT_52")
{
    return av_dup_packet(pkt);
}

FF_SYMVER(void, av_free_packet, (AVPacket *pkt), "LIBAVFORMAT_52")
{
    av_free_packet(pkt);
}

FF_SYMVER(void, av_init_packet, (AVPacket *pkt), "LIBAVFORMAT_52")
{
    av_log(NULL, AV_LOG_WARNING, "Diverting av_*_packet function calls to libavcodec. Recompile to improve performance\n");
    av_init_packet(pkt);
}
#endif

int av_get_packet(AVIOContext *s, AVPacket *pkt, int size)
{
    int ret= av_new_packet(pkt, size);

    if(ret<0)
        return ret;

    pkt->pos= avio_tell(s);

    ret= avio_read(s, pkt->data, size);
    if(ret<=0)
        av_free_packet(pkt);
    else
        av_shrink_packet(pkt, ret);

    return ret;
}

int av_append_packet(AVIOContext *s, AVPacket *pkt, int size)
{
    int ret;
    int old_size;
    if (!pkt->size)
        return av_get_packet(s, pkt, size);
    old_size = pkt->size;
    ret = av_grow_packet(pkt, size);
    if (ret < 0)
        return ret;
    ret = avio_read(s, pkt->data + old_size, size);
    av_shrink_packet(pkt, old_size + FFMAX(ret, 0));
    return ret;
}


int av_filename_number_test(const char *filename)
{
    char buf[1024];
    return filename && (av_get_frame_filename(buf, sizeof(buf), filename, 1)>=0);
}

AVInputFormat *av_probe_input_format3(AVProbeData *pd, int is_opened, int *score_ret)
{
    AVProbeData lpd = *pd;
    AVInputFormat *fmt1 = NULL, *fmt;
    int score, score_max=0;

    if (lpd.buf_size > 10 && ff_id3v2_match(lpd.buf, ID3v2_DEFAULT_MAGIC)) {
        int id3len = ff_id3v2_tag_len(lpd.buf);
        if (lpd.buf_size > id3len + 16) {
            lpd.buf += id3len;
            lpd.buf_size -= id3len;
        }
    }

    fmt = NULL;
    while ((fmt1 = av_iformat_next(fmt1))) {
        if (!is_opened == !(fmt1->flags & AVFMT_NOFILE))
            continue;
        score = 0;
        if (fmt1->read_probe) {
            score = fmt1->read_probe(&lpd);
            if(!score && fmt1->extensions && av_match_ext(lpd.filename, fmt1->extensions))
                score = 1;
        } else if (fmt1->extensions) {
            if (av_match_ext(lpd.filename, fmt1->extensions)) {
                score = 50;
            }
        }
        if (score > score_max) {
            score_max = score;
            fmt = fmt1;
        }else if (score == score_max)
            fmt = NULL;
    }
    *score_ret= score_max;
    return fmt;
}

AVInputFormat *av_probe_input_format2(AVProbeData *pd, int is_opened, int *score_max)
{
    int score_ret;
    AVInputFormat *fmt= av_probe_input_format3(pd, is_opened, &score_ret);
    if(score_ret > *score_max){
        *score_max= score_ret;
        return fmt;
    }else
        return NULL;
}

AVInputFormat *av_probe_input_format(AVProbeData *pd, int is_opened){
    int score=0;
    return av_probe_input_format2(pd, is_opened, &score);
}

static int set_codec_from_probe_data(AVFormatContext *s, AVStream *st, AVProbeData *pd)
{
    static const struct {
        const char *name; enum CodecID id; enum AVMediaType type;
    } fmt_id_type[] = {
        { "aac"      , CODEC_ID_AAC       , AVMEDIA_TYPE_AUDIO },
        { "ac3"      , CODEC_ID_AC3       , AVMEDIA_TYPE_AUDIO },
        { "dts"      , CODEC_ID_DTS       , AVMEDIA_TYPE_AUDIO },
        { "eac3"     , CODEC_ID_EAC3      , AVMEDIA_TYPE_AUDIO },
        { "h264"     , CODEC_ID_H264      , AVMEDIA_TYPE_VIDEO },
        { "m4v"      , CODEC_ID_MPEG4     , AVMEDIA_TYPE_VIDEO },
        { "mp3"      , CODEC_ID_MP3       , AVMEDIA_TYPE_AUDIO },
        { "mpegvideo", CODEC_ID_MPEG2VIDEO, AVMEDIA_TYPE_VIDEO },
        { 0 }
    };
    int score;
    AVInputFormat *fmt = av_probe_input_format3(pd, 1, &score);

    if (fmt) {
        int i;
        av_log(s, AV_LOG_DEBUG, "Probe with size=%d, packets=%d detected %s with score=%d\n",
               pd->buf_size, MAX_PROBE_PACKETS - st->probe_packets, fmt->name, score);
        for (i = 0; fmt_id_type[i].name; i++) {
            if (!strcmp(fmt->name, fmt_id_type[i].name)) {
                st->codec->codec_id   = fmt_id_type[i].id;
                st->codec->codec_type = fmt_id_type[i].type;
                break;
            }
        }
    }
    return score;
}

/************************************************************/
/* input media file */

#if FF_API_FORMAT_PARAMETERS
static AVDictionary *convert_format_parameters(AVFormatParameters *ap)
{
    char buf[1024];
    AVDictionary *opts = NULL;

    if (!ap)
        return NULL;

    if (ap->time_base.num) {
        snprintf(buf, sizeof(buf), "%d/%d", ap->time_base.den, ap->time_base.num);
        av_dict_set(&opts, "framerate", buf, 0);
    }
    if (ap->sample_rate) {
        snprintf(buf, sizeof(buf), "%d", ap->sample_rate);
        av_dict_set(&opts, "sample_rate", buf, 0);
    }
    if (ap->channels) {
        snprintf(buf, sizeof(buf), "%d", ap->channels);
        av_dict_set(&opts, "channels", buf, 0);
    }
    if (ap->width || ap->height) {
        snprintf(buf, sizeof(buf), "%dx%d", ap->width, ap->height);
        av_dict_set(&opts, "video_size", buf, 0);
    }
    if (ap->pix_fmt != PIX_FMT_NONE) {
        av_dict_set(&opts, "pixel_format", av_get_pix_fmt_name(ap->pix_fmt), 0);
    }
    if (ap->channel) {
        snprintf(buf, sizeof(buf), "%d", ap->channel);
        av_dict_set(&opts, "channel", buf, 0);
    }
    if (ap->standard) {
        av_dict_set(&opts, "standard", ap->standard, 0);
    }
    if (ap->mpeg2ts_compute_pcr) {
        av_dict_set(&opts, "mpeg2ts_compute_pcr", "1", 0);
    }
    if (ap->initial_pause) {
        av_dict_set(&opts, "initial_pause", "1", 0);
    }
    return opts;
}

/**
 * Open a media file from an IO stream. 'fmt' must be specified.
 */
int av_open_input_stream(AVFormatContext **ic_ptr,
                         AVIOContext *pb, const char *filename,
                         AVInputFormat *fmt, AVFormatParameters *ap)
{
    int err;
    AVDictionary *opts;
    AVFormatContext *ic;
    AVFormatParameters default_ap;

    if(!ap){
        ap=&default_ap;
        memset(ap, 0, sizeof(default_ap));
    }
    opts = convert_format_parameters(ap);

    if(!ap->prealloced_context)
        ic = avformat_alloc_context();
    else
        ic = *ic_ptr;
    if (!ic) {
        err = AVERROR(ENOMEM);
        goto fail;
    }
    ic->pb = pb;

    err = avformat_open_input(ic_ptr, filename, fmt, &opts);

<<<<<<< HEAD
    if (!(ic->flags&AVFMT_FLAG_PRIV_OPT) && pb && !ic->data_offset)
        ic->data_offset = avio_tell(ic->pb);

#if FF_API_OLD_METADATA
    ff_metadata_demux_compat(ic);
#endif

    ic->raw_packet_buffer_remaining_size = RAW_PACKET_BUFFER_SIZE;

    *ic_ptr = ic;
    return 0;
 fail:
    if (ic) {
        int i;
        av_freep(&ic->priv_data);
        for(i=0;i<ic->nb_streams;i++) {
            AVStream *st = ic->streams[i];
            if (st) {
                av_free(st->priv_data);
                av_free(st->codec->extradata);
                av_free(st->codec);
                av_free(st->info);
            }
            av_free(st);
        }
    }
    av_free(ic);
    *ic_ptr = NULL;
=======
fail:
    av_dict_free(&opts);
>>>>>>> d39b33c6
    return err;
}
#endif

int av_demuxer_open(AVFormatContext *ic, AVFormatParameters *ap){
    int err;

    if (ic->iformat->read_header) {
        err = ic->iformat->read_header(ic, ap);
        if (err < 0)
            return err;
    }

    if (ic->pb && !ic->data_offset)
        ic->data_offset = avio_tell(ic->pb);

    return 0;
}


/** size of probe buffer, for guessing file type from file contents */
#define PROBE_BUF_MIN 2048
#define PROBE_BUF_MAX (1<<20)

int av_probe_input_buffer(AVIOContext *pb, AVInputFormat **fmt,
                          const char *filename, void *logctx,
                          unsigned int offset, unsigned int max_probe_size)
{
    AVProbeData pd = { filename ? filename : "", NULL, -offset };
    unsigned char *buf = NULL;
    int ret = 0, probe_size;

    if (!max_probe_size) {
        max_probe_size = PROBE_BUF_MAX;
    } else if (max_probe_size > PROBE_BUF_MAX) {
        max_probe_size = PROBE_BUF_MAX;
    } else if (max_probe_size < PROBE_BUF_MIN) {
        return AVERROR(EINVAL);
    }

    if (offset >= max_probe_size) {
        return AVERROR(EINVAL);
    }

    for(probe_size= PROBE_BUF_MIN; probe_size<=max_probe_size && !*fmt && ret >= 0;
        probe_size = FFMIN(probe_size<<1, FFMAX(max_probe_size, probe_size+1))) {
        int ret, score = probe_size < max_probe_size ? AVPROBE_SCORE_MAX/4 : 0;
        int buf_offset = (probe_size == PROBE_BUF_MIN) ? 0 : probe_size>>1;

        if (probe_size < offset) {
            continue;
        }

        /* read probe data */
        buf = av_realloc(buf, probe_size + AVPROBE_PADDING_SIZE);
        if ((ret = avio_read(pb, buf + buf_offset, probe_size - buf_offset)) < 0) {
            /* fail if error was not end of file, otherwise, lower score */
            if (ret != AVERROR_EOF) {
                av_free(buf);
                return ret;
            }
            score = 0;
            ret = 0;            /* error was end of file, nothing read */
        }
        pd.buf_size += ret;
        pd.buf = &buf[offset];

        memset(pd.buf + pd.buf_size, 0, AVPROBE_PADDING_SIZE);

        /* guess file format */
        *fmt = av_probe_input_format2(&pd, 1, &score);
        if(*fmt){
            if(score <= AVPROBE_SCORE_MAX/4){ //this can only be true in the last iteration
                av_log(logctx, AV_LOG_WARNING, "Format %s detected only with low score of %d, misdetection possible!\n", (*fmt)->name, score);
            }else
                av_log(logctx, AV_LOG_DEBUG, "Format %s probed with size=%d and score=%d\n", (*fmt)->name, probe_size, score);
        }
    }

    if (!*fmt) {
        av_free(buf);
        return AVERROR_INVALIDDATA;
    }

    /* rewind. reuse probe buffer to avoid seeking */
    if ((ret = ffio_rewind_with_probe_data(pb, buf, pd.buf_size)) < 0)
        av_free(buf);

    return ret;
}

#if FF_API_FORMAT_PARAMETERS
int av_open_input_file(AVFormatContext **ic_ptr, const char *filename,
                       AVInputFormat *fmt,
                       int buf_size,
                       AVFormatParameters *ap)
{
    int err;
    AVDictionary *opts = convert_format_parameters(ap);

    if (!ap || !ap->prealloced_context)
        *ic_ptr = NULL;

    err = avformat_open_input(ic_ptr, filename, fmt, &opts);

    av_dict_free(&opts);
    return err;
}
#endif

/* open input file and probe the format if necessary */
static int init_input(AVFormatContext *s, const char *filename)
{
    int ret;
    AVProbeData pd = {filename, NULL, 0};

    if (s->pb) {
        s->flags |= AVFMT_FLAG_CUSTOM_IO;
        if (!s->iformat)
            return av_probe_input_buffer(s->pb, &s->iformat, filename, s, 0, 0);
        else if (s->iformat->flags & AVFMT_NOFILE)
            return AVERROR(EINVAL);
        return 0;
    }

<<<<<<< HEAD
    /* Do not open file if the format does not need it. XXX: specific
       hack needed to handle RTSP/TCP */
    if (!fmt || !(fmt->flags & AVFMT_NOFILE)) {
        /* if no file needed do not try to open one */
        if ((err=avio_open(&pb, filename, AVIO_RDONLY)) < 0) {
=======
    if ( (s->iformat && s->iformat->flags & AVFMT_NOFILE) ||
        (!s->iformat && (s->iformat = av_probe_input_format(&pd, 0))))
        return 0;

    if ((ret = avio_open(&s->pb, filename, AVIO_FLAG_READ)) < 0)
       return ret;
    if (s->iformat)
        return 0;
    return av_probe_input_buffer(s->pb, &s->iformat, filename, s, 0, 0);
}

int avformat_open_input(AVFormatContext **ps, const char *filename, AVInputFormat *fmt, AVDictionary **options)
{
    AVFormatContext *s = *ps;
    int ret = 0;
    AVFormatParameters ap = { 0 };
    AVDictionary *tmp = NULL;

    if (!s && !(s = avformat_alloc_context()))
        return AVERROR(ENOMEM);
    if (fmt)
        s->iformat = fmt;

    if (options)
        av_dict_copy(&tmp, *options, 0);

    if ((ret = av_opt_set_dict(s, &tmp)) < 0)
        goto fail;

    if ((ret = init_input(s, filename)) < 0)
        goto fail;

    /* check filename in case an image number is expected */
    if (s->iformat->flags & AVFMT_NEEDNUMBER) {
        if (!av_filename_number_test(filename)) {
            ret = AVERROR(EINVAL);
>>>>>>> d39b33c6
            goto fail;
        }
    }

    s->duration = s->start_time = AV_NOPTS_VALUE;
    av_strlcpy(s->filename, filename, sizeof(s->filename));

    /* allocate private data */
    if (s->iformat->priv_data_size > 0) {
        if (!(s->priv_data = av_mallocz(s->iformat->priv_data_size))) {
            ret = AVERROR(ENOMEM);
            goto fail;
        }
        if (s->iformat->priv_class) {
            *(const AVClass**)s->priv_data = s->iformat->priv_class;
            av_opt_set_defaults(s->priv_data);
            if ((ret = av_opt_set_dict(s->priv_data, &tmp)) < 0)
                goto fail;
        }
    }

    /* e.g. AVFMT_NOFILE formats will not have a AVIOContext */
    if (s->pb)
        ff_id3v2_read(s, ID3v2_DEFAULT_MAGIC);

<<<<<<< HEAD
    /* check filename in case an image number is expected */
    if (fmt->flags & AVFMT_NEEDNUMBER) {
        if (!av_filename_number_test(filename)) {
            err = AVERROR_NUMEXPECTED;
=======
    if (!(s->flags&AVFMT_FLAG_PRIV_OPT) && s->iformat->read_header)
        if ((ret = s->iformat->read_header(s, &ap)) < 0)
>>>>>>> d39b33c6
            goto fail;

    if (!(s->flags&AVFMT_FLAG_PRIV_OPT) && s->pb && !s->data_offset)
        s->data_offset = avio_tell(s->pb);

    s->raw_packet_buffer_remaining_size = RAW_PACKET_BUFFER_SIZE;

    if (options) {
        av_dict_free(options);
        *options = tmp;
    }
    *ps = s;
    return 0;

fail:
    av_dict_free(&tmp);
    if (s->pb && !(s->flags & AVFMT_FLAG_CUSTOM_IO))
        avio_close(s->pb);
    avformat_free_context(s);
    *ps = NULL;
    return ret;
}

/*******************************************************/

static AVPacket *add_to_pktbuf(AVPacketList **packet_buffer, AVPacket *pkt,
                               AVPacketList **plast_pktl){
    AVPacketList *pktl = av_mallocz(sizeof(AVPacketList));
    if (!pktl)
        return NULL;

    if (*packet_buffer)
        (*plast_pktl)->next = pktl;
    else
        *packet_buffer = pktl;

    /* add the packet in the buffered packet list */
    *plast_pktl = pktl;
    pktl->pkt= *pkt;
    return &pktl->pkt;
}

int av_read_packet(AVFormatContext *s, AVPacket *pkt)
{
    int ret, i;
    AVStream *st;

    for(;;){
        AVPacketList *pktl = s->raw_packet_buffer;

        if (pktl) {
            *pkt = pktl->pkt;
            if(s->streams[pkt->stream_index]->request_probe <= 0){
                s->raw_packet_buffer = pktl->next;
                s->raw_packet_buffer_remaining_size += pkt->size;
                av_free(pktl);
                return 0;
            }
        }

        av_init_packet(pkt);
        ret= s->iformat->read_packet(s, pkt);
        if (ret < 0) {
            if (!pktl || ret == AVERROR(EAGAIN))
                return ret;
            for (i = 0; i < s->nb_streams; i++)
                if(s->streams[i]->request_probe > 0)
                    s->streams[i]->request_probe = -1;
            continue;
        }

        st= s->streams[pkt->stream_index];

        switch(st->codec->codec_type){
        case AVMEDIA_TYPE_VIDEO:
            if(s->video_codec_id)   st->codec->codec_id= s->video_codec_id;
            break;
        case AVMEDIA_TYPE_AUDIO:
            if(s->audio_codec_id)   st->codec->codec_id= s->audio_codec_id;
            break;
        case AVMEDIA_TYPE_SUBTITLE:
            if(s->subtitle_codec_id)st->codec->codec_id= s->subtitle_codec_id;
            break;
        }

        if(!pktl && st->request_probe <= 0)
            return ret;

        add_to_pktbuf(&s->raw_packet_buffer, pkt, &s->raw_packet_buffer_end);
        s->raw_packet_buffer_remaining_size -= pkt->size;

        if(st->request_probe>0){
            AVProbeData *pd = &st->probe_data;
            int end;
            av_log(s, AV_LOG_DEBUG, "probing stream %d pp:%d\n", st->index, st->probe_packets);
            --st->probe_packets;

            pd->buf = av_realloc(pd->buf, pd->buf_size+pkt->size+AVPROBE_PADDING_SIZE);
            memcpy(pd->buf+pd->buf_size, pkt->data, pkt->size);
            pd->buf_size += pkt->size;
            memset(pd->buf+pd->buf_size, 0, AVPROBE_PADDING_SIZE);

            end=    s->raw_packet_buffer_remaining_size <= 0
                 || st->probe_packets<=0;

            if(end || av_log2(pd->buf_size) != av_log2(pd->buf_size - pkt->size)){
                int score= set_codec_from_probe_data(s, st, pd);
                if(    (st->codec->codec_id != CODEC_ID_NONE && score > AVPROBE_SCORE_MAX/4)
                    || end){
                    pd->buf_size=0;
                    av_freep(&pd->buf);
                    st->request_probe= -1;
                    if(st->codec->codec_id != CODEC_ID_NONE){
                    av_log(s, AV_LOG_DEBUG, "probed stream %d\n", st->index);
                    }else
                        av_log(s, AV_LOG_WARNING, "probed stream %d failed\n", st->index);
                }
            }
        }
    }
}

/**********************************************************/

/**
 * Get the number of samples of an audio frame. Return -1 on error.
 */
static int get_audio_frame_size(AVCodecContext *enc, int size)
{
    int frame_size;

    if(enc->codec_id == CODEC_ID_VORBIS)
        return -1;

    if (enc->frame_size <= 1) {
        int bits_per_sample = av_get_bits_per_sample(enc->codec_id);

        if (bits_per_sample) {
            if (enc->channels == 0)
                return -1;
            frame_size = (size << 3) / (bits_per_sample * enc->channels);
        } else {
            /* used for example by ADPCM codecs */
            if (enc->bit_rate == 0)
                return -1;
            frame_size = ((int64_t)size * 8 * enc->sample_rate) / enc->bit_rate;
        }
    } else {
        frame_size = enc->frame_size;
    }
    return frame_size;
}


/**
 * Return the frame duration in seconds. Return 0 if not available.
 */
static void compute_frame_duration(int *pnum, int *pden, AVStream *st,
                                   AVCodecParserContext *pc, AVPacket *pkt)
{
    int frame_size;

    *pnum = 0;
    *pden = 0;
    switch(st->codec->codec_type) {
    case AVMEDIA_TYPE_VIDEO:
        if(st->time_base.num*1000LL > st->time_base.den){
            *pnum = st->time_base.num;
            *pden = st->time_base.den;
        }else if(st->codec->time_base.num*1000LL > st->codec->time_base.den){
            *pnum = st->codec->time_base.num;
            *pden = st->codec->time_base.den;
            if (pc && pc->repeat_pict) {
                *pnum = (*pnum) * (1 + pc->repeat_pict);
            }
            //If this codec can be interlaced or progressive then we need a parser to compute duration of a packet
            //Thus if we have no parser in such case leave duration undefined.
            if(st->codec->ticks_per_frame>1 && !pc){
                *pnum = *pden = 0;
            }
        }
        break;
    case AVMEDIA_TYPE_AUDIO:
        frame_size = get_audio_frame_size(st->codec, pkt->size);
        if (frame_size <= 0 || st->codec->sample_rate <= 0)
            break;
        *pnum = frame_size;
        *pden = st->codec->sample_rate;
        break;
    default:
        break;
    }
}

static int is_intra_only(AVCodecContext *enc){
    if(enc->codec_type == AVMEDIA_TYPE_AUDIO){
        return 1;
    }else if(enc->codec_type == AVMEDIA_TYPE_VIDEO){
        switch(enc->codec_id){
        case CODEC_ID_MJPEG:
        case CODEC_ID_MJPEGB:
        case CODEC_ID_LJPEG:
        case CODEC_ID_RAWVIDEO:
        case CODEC_ID_DVVIDEO:
        case CODEC_ID_HUFFYUV:
        case CODEC_ID_FFVHUFF:
        case CODEC_ID_ASV1:
        case CODEC_ID_ASV2:
        case CODEC_ID_VCR1:
        case CODEC_ID_DNXHD:
        case CODEC_ID_JPEG2000:
            return 1;
        default: break;
        }
    }
    return 0;
}

static void update_initial_timestamps(AVFormatContext *s, int stream_index,
                                      int64_t dts, int64_t pts)
{
    AVStream *st= s->streams[stream_index];
    AVPacketList *pktl= s->packet_buffer;

    if(st->first_dts != AV_NOPTS_VALUE || dts == AV_NOPTS_VALUE || st->cur_dts == AV_NOPTS_VALUE)
        return;

    st->first_dts= dts - st->cur_dts;
    st->cur_dts= dts;

    for(; pktl; pktl= pktl->next){
        if(pktl->pkt.stream_index != stream_index)
            continue;
        //FIXME think more about this check
        if(pktl->pkt.pts != AV_NOPTS_VALUE && pktl->pkt.pts == pktl->pkt.dts)
            pktl->pkt.pts += st->first_dts;

        if(pktl->pkt.dts != AV_NOPTS_VALUE)
            pktl->pkt.dts += st->first_dts;

        if(st->start_time == AV_NOPTS_VALUE && pktl->pkt.pts != AV_NOPTS_VALUE)
            st->start_time= pktl->pkt.pts;
    }
    if (st->start_time == AV_NOPTS_VALUE)
        st->start_time = pts;
}

static void update_initial_durations(AVFormatContext *s, AVStream *st, AVPacket *pkt)
{
    AVPacketList *pktl= s->packet_buffer;
    int64_t cur_dts= 0;

    if(st->first_dts != AV_NOPTS_VALUE){
        cur_dts= st->first_dts;
        for(; pktl; pktl= pktl->next){
            if(pktl->pkt.stream_index == pkt->stream_index){
                if(pktl->pkt.pts != pktl->pkt.dts || pktl->pkt.dts != AV_NOPTS_VALUE || pktl->pkt.duration)
                    break;
                cur_dts -= pkt->duration;
            }
        }
        pktl= s->packet_buffer;
        st->first_dts = cur_dts;
    }else if(st->cur_dts)
        return;

    for(; pktl; pktl= pktl->next){
        if(pktl->pkt.stream_index != pkt->stream_index)
            continue;
        if(pktl->pkt.pts == pktl->pkt.dts && pktl->pkt.dts == AV_NOPTS_VALUE
           && !pktl->pkt.duration){
            pktl->pkt.dts= cur_dts;
            if(!st->codec->has_b_frames)
                pktl->pkt.pts= cur_dts;
            cur_dts += pkt->duration;
            pktl->pkt.duration= pkt->duration;
        }else
            break;
    }
    if(st->first_dts == AV_NOPTS_VALUE)
        st->cur_dts= cur_dts;
}

static void compute_pkt_fields(AVFormatContext *s, AVStream *st,
                               AVCodecParserContext *pc, AVPacket *pkt)
{
    int num, den, presentation_delayed, delay, i;
    int64_t offset;

    if (s->flags & AVFMT_FLAG_NOFILLIN)
        return;

    if((s->flags & AVFMT_FLAG_IGNDTS) && pkt->pts != AV_NOPTS_VALUE)
        pkt->dts= AV_NOPTS_VALUE;

    if (st->codec->codec_id != CODEC_ID_H264 && pc && pc->pict_type == AV_PICTURE_TYPE_B)
        //FIXME Set low_delay = 0 when has_b_frames = 1
        st->codec->has_b_frames = 1;

    /* do we have a video B-frame ? */
    delay= st->codec->has_b_frames;
    presentation_delayed = 0;

    // ignore delay caused by frame threading so that the mpeg2-without-dts
    // warning will not trigger
    if (delay && st->codec->active_thread_type&FF_THREAD_FRAME)
        delay -= st->codec->thread_count-1;

    /* XXX: need has_b_frame, but cannot get it if the codec is
        not initialized */
    if (delay &&
        pc && pc->pict_type != AV_PICTURE_TYPE_B)
        presentation_delayed = 1;

    if(pkt->pts != AV_NOPTS_VALUE && pkt->dts != AV_NOPTS_VALUE && pkt->dts > pkt->pts && st->pts_wrap_bits<63
       /*&& pkt->dts-(1LL<<st->pts_wrap_bits) < pkt->pts*/){
        pkt->dts -= 1LL<<st->pts_wrap_bits;
    }

    // some mpeg2 in mpeg-ps lack dts (issue171 / input_file.mpg)
    // we take the conservative approach and discard both
    // Note, if this is misbehaving for a H.264 file then possibly presentation_delayed is not set correctly.
    if(delay==1 && pkt->dts == pkt->pts && pkt->dts != AV_NOPTS_VALUE && presentation_delayed){
        av_log(s, AV_LOG_DEBUG, "invalid dts/pts combination\n");
        pkt->dts= pkt->pts= AV_NOPTS_VALUE;
    }

    if (pkt->duration == 0) {
        compute_frame_duration(&num, &den, st, pc, pkt);
        if (den && num) {
            pkt->duration = av_rescale_rnd(1, num * (int64_t)st->time_base.den, den * (int64_t)st->time_base.num, AV_ROUND_DOWN);

            if(pkt->duration != 0 && s->packet_buffer)
                update_initial_durations(s, st, pkt);
        }
    }

    /* correct timestamps with byte offset if demuxers only have timestamps
       on packet boundaries */
    if(pc && st->need_parsing == AVSTREAM_PARSE_TIMESTAMPS && pkt->size){
        /* this will estimate bitrate based on this frame's duration and size */
        offset = av_rescale(pc->offset, pkt->duration, pkt->size);
        if(pkt->pts != AV_NOPTS_VALUE)
            pkt->pts += offset;
        if(pkt->dts != AV_NOPTS_VALUE)
            pkt->dts += offset;
    }

    if (pc && pc->dts_sync_point >= 0) {
        // we have synchronization info from the parser
        int64_t den = st->codec->time_base.den * (int64_t) st->time_base.num;
        if (den > 0) {
            int64_t num = st->codec->time_base.num * (int64_t) st->time_base.den;
            if (pkt->dts != AV_NOPTS_VALUE) {
                // got DTS from the stream, update reference timestamp
                st->reference_dts = pkt->dts - pc->dts_ref_dts_delta * num / den;
                pkt->pts = pkt->dts + pc->pts_dts_delta * num / den;
            } else if (st->reference_dts != AV_NOPTS_VALUE) {
                // compute DTS based on reference timestamp
                pkt->dts = st->reference_dts + pc->dts_ref_dts_delta * num / den;
                pkt->pts = pkt->dts + pc->pts_dts_delta * num / den;
            }
            if (pc->dts_sync_point > 0)
                st->reference_dts = pkt->dts; // new reference
        }
    }

    /* This may be redundant, but it should not hurt. */
    if(pkt->dts != AV_NOPTS_VALUE && pkt->pts != AV_NOPTS_VALUE && pkt->pts > pkt->dts)
        presentation_delayed = 1;

//    av_log(NULL, AV_LOG_DEBUG, "IN delayed:%d pts:%"PRId64", dts:%"PRId64" cur_dts:%"PRId64" st:%d pc:%p\n", presentation_delayed, pkt->pts, pkt->dts, st->cur_dts, pkt->stream_index, pc);
    /* interpolate PTS and DTS if they are not present */
    //We skip H264 currently because delay and has_b_frames are not reliably set
    if((delay==0 || (delay==1 && pc)) && st->codec->codec_id != CODEC_ID_H264){
        if (presentation_delayed) {
            /* DTS = decompression timestamp */
            /* PTS = presentation timestamp */
            if (pkt->dts == AV_NOPTS_VALUE)
                pkt->dts = st->last_IP_pts;
            update_initial_timestamps(s, pkt->stream_index, pkt->dts, pkt->pts);
            if (pkt->dts == AV_NOPTS_VALUE)
                pkt->dts = st->cur_dts;

            /* this is tricky: the dts must be incremented by the duration
            of the frame we are displaying, i.e. the last I- or P-frame */
            if (st->last_IP_duration == 0)
                st->last_IP_duration = pkt->duration;
            if(pkt->dts != AV_NOPTS_VALUE)
                st->cur_dts = pkt->dts + st->last_IP_duration;
            st->last_IP_duration  = pkt->duration;
            st->last_IP_pts= pkt->pts;
            /* cannot compute PTS if not present (we can compute it only
            by knowing the future */
        } else if(pkt->pts != AV_NOPTS_VALUE || pkt->dts != AV_NOPTS_VALUE || pkt->duration){
            if(pkt->pts != AV_NOPTS_VALUE && pkt->duration){
                int64_t old_diff= FFABS(st->cur_dts - pkt->duration - pkt->pts);
                int64_t new_diff= FFABS(st->cur_dts - pkt->pts);
                if(old_diff < new_diff && old_diff < (pkt->duration>>3)){
                    pkt->pts += pkt->duration;
    //                av_log(NULL, AV_LOG_DEBUG, "id:%d old:%"PRId64" new:%"PRId64" dur:%d cur:%"PRId64" size:%d\n", pkt->stream_index, old_diff, new_diff, pkt->duration, st->cur_dts, pkt->size);
                }
            }

            /* presentation is not delayed : PTS and DTS are the same */
            if(pkt->pts == AV_NOPTS_VALUE)
                pkt->pts = pkt->dts;
            update_initial_timestamps(s, pkt->stream_index, pkt->pts, pkt->pts);
            if(pkt->pts == AV_NOPTS_VALUE)
                pkt->pts = st->cur_dts;
            pkt->dts = pkt->pts;
            if(pkt->pts != AV_NOPTS_VALUE)
                st->cur_dts = pkt->pts + pkt->duration;
        }
    }

    if(pkt->pts != AV_NOPTS_VALUE && delay <= MAX_REORDER_DELAY){
        st->pts_buffer[0]= pkt->pts;
        for(i=0; i<delay && st->pts_buffer[i] > st->pts_buffer[i+1]; i++)
            FFSWAP(int64_t, st->pts_buffer[i], st->pts_buffer[i+1]);
        if(pkt->dts == AV_NOPTS_VALUE)
            pkt->dts= st->pts_buffer[0];
        if(st->codec->codec_id == CODEC_ID_H264){ //we skiped it above so we try here
            update_initial_timestamps(s, pkt->stream_index, pkt->dts, pkt->pts); // this should happen on the first packet
        }
        if(pkt->dts > st->cur_dts)
            st->cur_dts = pkt->dts;
    }

//    av_log(NULL, AV_LOG_ERROR, "OUTdelayed:%d/%d pts:%"PRId64", dts:%"PRId64" cur_dts:%"PRId64"\n", presentation_delayed, delay, pkt->pts, pkt->dts, st->cur_dts);

    /* update flags */
    if(is_intra_only(st->codec))
        pkt->flags |= AV_PKT_FLAG_KEY;
    else if (pc) {
        pkt->flags = 0;
        /* keyframe computation */
        if (pc->key_frame == 1)
            pkt->flags |= AV_PKT_FLAG_KEY;
        else if (pc->key_frame == -1 && pc->pict_type == AV_PICTURE_TYPE_I)
            pkt->flags |= AV_PKT_FLAG_KEY;
    }
    if (pc)
        pkt->convergence_duration = pc->convergence_duration;
}


static int av_read_frame_internal(AVFormatContext *s, AVPacket *pkt)
{
    AVStream *st;
    int len, ret, i;

    av_init_packet(pkt);

    for(;;) {
        /* select current input stream component */
        st = s->cur_st;
        if (st) {
            if (!st->need_parsing || !st->parser) {
                /* no parsing needed: we just output the packet as is */
                /* raw data support */
                *pkt = st->cur_pkt; st->cur_pkt.data= NULL;
                compute_pkt_fields(s, st, NULL, pkt);
                s->cur_st = NULL;
                if ((s->iformat->flags & AVFMT_GENERIC_INDEX) &&
                    (pkt->flags & AV_PKT_FLAG_KEY) && pkt->dts != AV_NOPTS_VALUE) {
                    ff_reduce_index(s, st->index);
                    av_add_index_entry(st, pkt->pos, pkt->dts, 0, 0, AVINDEX_KEYFRAME);
                }
                break;
            } else if (st->cur_len > 0 && st->discard < AVDISCARD_ALL) {
                len = av_parser_parse2(st->parser, st->codec, &pkt->data, &pkt->size,
                                       st->cur_ptr, st->cur_len,
                                       st->cur_pkt.pts, st->cur_pkt.dts,
                                       st->cur_pkt.pos);
                st->cur_pkt.pts = AV_NOPTS_VALUE;
                st->cur_pkt.dts = AV_NOPTS_VALUE;
                /* increment read pointer */
                st->cur_ptr += len;
                st->cur_len -= len;

                /* return packet if any */
                if (pkt->size) {
                got_packet:
                    pkt->duration = 0;
                    pkt->stream_index = st->index;
                    pkt->pts = st->parser->pts;
                    pkt->dts = st->parser->dts;
                    pkt->pos = st->parser->pos;
                    if(pkt->data == st->cur_pkt.data && pkt->size == st->cur_pkt.size){
                        s->cur_st = NULL;
                        pkt->destruct= st->cur_pkt.destruct;
                        st->cur_pkt.destruct= NULL;
                        st->cur_pkt.data    = NULL;
                        assert(st->cur_len == 0);
                    }else{
                    pkt->destruct = NULL;
                    }
                    compute_pkt_fields(s, st, st->parser, pkt);

                    if((s->iformat->flags & AVFMT_GENERIC_INDEX) && pkt->flags & AV_PKT_FLAG_KEY){
                        int64_t pos= (st->parser->flags & PARSER_FLAG_COMPLETE_FRAMES) ? pkt->pos : st->parser->frame_offset;
                        ff_reduce_index(s, st->index);
                        av_add_index_entry(st, pos, pkt->dts,
                                           0, 0, AVINDEX_KEYFRAME);
                    }

                    break;
                }
            } else {
                /* free packet */
                av_free_packet(&st->cur_pkt);
                s->cur_st = NULL;
            }
        } else {
            AVPacket cur_pkt;
            /* read next packet */
            ret = av_read_packet(s, &cur_pkt);
            if (ret < 0) {
                if (ret == AVERROR(EAGAIN))
                    return ret;
                /* return the last frames, if any */
                for(i = 0; i < s->nb_streams; i++) {
                    st = s->streams[i];
                    if (st->parser && st->need_parsing) {
                        av_parser_parse2(st->parser, st->codec,
                                        &pkt->data, &pkt->size,
                                        NULL, 0,
                                        AV_NOPTS_VALUE, AV_NOPTS_VALUE,
                                        AV_NOPTS_VALUE);
                        if (pkt->size)
                            goto got_packet;
                    }
                }
                /* no more packets: really terminate parsing */
                return ret;
            }
            st = s->streams[cur_pkt.stream_index];
            st->cur_pkt= cur_pkt;

            if(st->cur_pkt.pts != AV_NOPTS_VALUE &&
               st->cur_pkt.dts != AV_NOPTS_VALUE &&
               st->cur_pkt.pts < st->cur_pkt.dts){
                av_log(s, AV_LOG_WARNING, "Invalid timestamps stream=%d, pts=%"PRId64", dts=%"PRId64", size=%d\n",
                    st->cur_pkt.stream_index,
                    st->cur_pkt.pts,
                    st->cur_pkt.dts,
                    st->cur_pkt.size);
//                av_free_packet(&st->cur_pkt);
//                return -1;
            }

            if(s->debug & FF_FDEBUG_TS)
                av_log(s, AV_LOG_DEBUG, "av_read_packet stream=%d, pts=%"PRId64", dts=%"PRId64", size=%d, duration=%d, flags=%d\n",
                    st->cur_pkt.stream_index,
                    st->cur_pkt.pts,
                    st->cur_pkt.dts,
                    st->cur_pkt.size,
                    st->cur_pkt.duration,
                    st->cur_pkt.flags);

            s->cur_st = st;
            st->cur_ptr = st->cur_pkt.data;
            st->cur_len = st->cur_pkt.size;
            if (st->need_parsing && !st->parser && !(s->flags & AVFMT_FLAG_NOPARSE)) {
                st->parser = av_parser_init(st->codec->codec_id);
                if (!st->parser) {
                    /* no parser available: just output the raw packets */
                    st->need_parsing = AVSTREAM_PARSE_NONE;
                }else if(st->need_parsing == AVSTREAM_PARSE_HEADERS){
                    st->parser->flags |= PARSER_FLAG_COMPLETE_FRAMES;
                }else if(st->need_parsing == AVSTREAM_PARSE_FULL_ONCE){
                    st->parser->flags |= PARSER_FLAG_ONCE;
                }
            }
        }
    }
    if(s->debug & FF_FDEBUG_TS)
        av_log(s, AV_LOG_DEBUG, "av_read_frame_internal stream=%d, pts=%"PRId64", dts=%"PRId64", size=%d, duration=%d, flags=%d\n",
            pkt->stream_index,
            pkt->pts,
            pkt->dts,
            pkt->size,
            pkt->duration,
            pkt->flags);

    return 0;
}

int av_read_frame(AVFormatContext *s, AVPacket *pkt)
{
    AVPacketList *pktl;
    int eof=0;
    const int genpts= s->flags & AVFMT_FLAG_GENPTS;

    for(;;){
        pktl = s->packet_buffer;
        if (pktl) {
            AVPacket *next_pkt= &pktl->pkt;

            if(genpts && next_pkt->dts != AV_NOPTS_VALUE){
                int wrap_bits = s->streams[next_pkt->stream_index]->pts_wrap_bits;
                while(pktl && next_pkt->pts == AV_NOPTS_VALUE){
                    if(   pktl->pkt.stream_index == next_pkt->stream_index
                       && (0 > av_compare_mod(next_pkt->dts, pktl->pkt.dts, 2LL << (wrap_bits - 1)))
                       && av_compare_mod(pktl->pkt.pts, pktl->pkt.dts, 2LL << (wrap_bits - 1))) { //not b frame
                        next_pkt->pts= pktl->pkt.dts;
                    }
                    pktl= pktl->next;
                }
                pktl = s->packet_buffer;
            }

            if(   next_pkt->pts != AV_NOPTS_VALUE
               || next_pkt->dts == AV_NOPTS_VALUE
               || !genpts || eof){
                /* read packet from packet buffer, if there is data */
                *pkt = *next_pkt;
                s->packet_buffer = pktl->next;
                av_free(pktl);
                return 0;
            }
        }
        if(genpts){
            int ret= av_read_frame_internal(s, pkt);
            if(ret<0){
                if(pktl && ret != AVERROR(EAGAIN)){
                    eof=1;
                    continue;
                }else
                    return ret;
            }

            if(av_dup_packet(add_to_pktbuf(&s->packet_buffer, pkt,
                                           &s->packet_buffer_end)) < 0)
                return AVERROR(ENOMEM);
        }else{
            assert(!s->packet_buffer);
            return av_read_frame_internal(s, pkt);
        }
    }
}

/* XXX: suppress the packet queue */
static void flush_packet_queue(AVFormatContext *s)
{
    AVPacketList *pktl;

    for(;;) {
        pktl = s->packet_buffer;
        if (!pktl)
            break;
        s->packet_buffer = pktl->next;
        av_free_packet(&pktl->pkt);
        av_free(pktl);
    }
    while(s->raw_packet_buffer){
        pktl = s->raw_packet_buffer;
        s->raw_packet_buffer = pktl->next;
        av_free_packet(&pktl->pkt);
        av_free(pktl);
    }
    s->packet_buffer_end=
    s->raw_packet_buffer_end= NULL;
    s->raw_packet_buffer_remaining_size = RAW_PACKET_BUFFER_SIZE;
}

/*******************************************************/
/* seek support */

int av_find_default_stream_index(AVFormatContext *s)
{
    int first_audio_index = -1;
    int i;
    AVStream *st;

    if (s->nb_streams <= 0)
        return -1;
    for(i = 0; i < s->nb_streams; i++) {
        st = s->streams[i];
        if (st->codec->codec_type == AVMEDIA_TYPE_VIDEO) {
            return i;
        }
        if (first_audio_index < 0 && st->codec->codec_type == AVMEDIA_TYPE_AUDIO)
            first_audio_index = i;
    }
    return first_audio_index >= 0 ? first_audio_index : 0;
}

/**
 * Flush the frame reader.
 */
void ff_read_frame_flush(AVFormatContext *s)
{
    AVStream *st;
    int i, j;

    flush_packet_queue(s);

    s->cur_st = NULL;

    /* for each stream, reset read state */
    for(i = 0; i < s->nb_streams; i++) {
        st = s->streams[i];

        if (st->parser) {
            av_parser_close(st->parser);
            st->parser = NULL;
            av_free_packet(&st->cur_pkt);
        }
        st->last_IP_pts = AV_NOPTS_VALUE;
        st->cur_dts = AV_NOPTS_VALUE; /* we set the current DTS to an unspecified origin */
        st->reference_dts = AV_NOPTS_VALUE;
        /* fail safe */
        st->cur_ptr = NULL;
        st->cur_len = 0;

        st->probe_packets = MAX_PROBE_PACKETS;

        for(j=0; j<MAX_REORDER_DELAY+1; j++)
            st->pts_buffer[j]= AV_NOPTS_VALUE;
    }
}

void av_update_cur_dts(AVFormatContext *s, AVStream *ref_st, int64_t timestamp){
    int i;

    for(i = 0; i < s->nb_streams; i++) {
        AVStream *st = s->streams[i];

        st->cur_dts = av_rescale(timestamp,
                                 st->time_base.den * (int64_t)ref_st->time_base.num,
                                 st->time_base.num * (int64_t)ref_st->time_base.den);
    }
}

void ff_reduce_index(AVFormatContext *s, int stream_index)
{
    AVStream *st= s->streams[stream_index];
    unsigned int max_entries= s->max_index_size / sizeof(AVIndexEntry);

    if((unsigned)st->nb_index_entries >= max_entries){
        int i;
        for(i=0; 2*i<st->nb_index_entries; i++)
            st->index_entries[i]= st->index_entries[2*i];
        st->nb_index_entries= i;
    }
}

int ff_add_index_entry(AVIndexEntry **index_entries,
                       int *nb_index_entries,
                       unsigned int *index_entries_allocated_size,
                       int64_t pos, int64_t timestamp, int size, int distance, int flags)
{
    AVIndexEntry *entries, *ie;
    int index;

    if((unsigned)*nb_index_entries + 1 >= UINT_MAX / sizeof(AVIndexEntry))
        return -1;

    entries = av_fast_realloc(*index_entries,
                              index_entries_allocated_size,
                              (*nb_index_entries + 1) *
                              sizeof(AVIndexEntry));
    if(!entries)
        return -1;

    *index_entries= entries;

    index= ff_index_search_timestamp(*index_entries, *nb_index_entries, timestamp, AVSEEK_FLAG_ANY);

    if(index<0){
        index= (*nb_index_entries)++;
        ie= &entries[index];
        assert(index==0 || ie[-1].timestamp < timestamp);
    }else{
        ie= &entries[index];
        if(ie->timestamp != timestamp){
            if(ie->timestamp <= timestamp)
                return -1;
            memmove(entries + index + 1, entries + index, sizeof(AVIndexEntry)*(*nb_index_entries - index));
            (*nb_index_entries)++;
        }else if(ie->pos == pos && distance < ie->min_distance) //do not reduce the distance
            distance= ie->min_distance;
    }

    ie->pos = pos;
    ie->timestamp = timestamp;
    ie->min_distance= distance;
    ie->size= size;
    ie->flags = flags;

    return index;
}

int av_add_index_entry(AVStream *st,
                       int64_t pos, int64_t timestamp, int size, int distance, int flags)
{
    return ff_add_index_entry(&st->index_entries, &st->nb_index_entries,
                              &st->index_entries_allocated_size, pos,
                              timestamp, size, distance, flags);
}

int ff_index_search_timestamp(const AVIndexEntry *entries, int nb_entries,
                              int64_t wanted_timestamp, int flags)
{
    int a, b, m;
    int64_t timestamp;

    a = - 1;
    b = nb_entries;

    //optimize appending index entries at the end
    if(b && entries[b-1].timestamp < wanted_timestamp)
        a= b-1;

    while (b - a > 1) {
        m = (a + b) >> 1;
        timestamp = entries[m].timestamp;
        if(timestamp >= wanted_timestamp)
            b = m;
        if(timestamp <= wanted_timestamp)
            a = m;
    }
    m= (flags & AVSEEK_FLAG_BACKWARD) ? a : b;

    if(!(flags & AVSEEK_FLAG_ANY)){
        while(m>=0 && m<nb_entries && !(entries[m].flags & AVINDEX_KEYFRAME)){
            m += (flags & AVSEEK_FLAG_BACKWARD) ? -1 : 1;
        }
    }

    if(m == nb_entries)
        return -1;
    return  m;
}

int av_index_search_timestamp(AVStream *st, int64_t wanted_timestamp,
                              int flags)
{
    return ff_index_search_timestamp(st->index_entries, st->nb_index_entries,
                                     wanted_timestamp, flags);
}

int av_seek_frame_binary(AVFormatContext *s, int stream_index, int64_t target_ts, int flags){
    AVInputFormat *avif= s->iformat;
    int64_t av_uninit(pos_min), av_uninit(pos_max), pos, pos_limit;
    int64_t ts_min, ts_max, ts;
    int index;
    int64_t ret;
    AVStream *st;

    if (stream_index < 0)
        return -1;

    av_dlog(s, "read_seek: %d %"PRId64"\n", stream_index, target_ts);

    ts_max=
    ts_min= AV_NOPTS_VALUE;
    pos_limit= -1; //gcc falsely says it may be uninitialized

    st= s->streams[stream_index];
    if(st->index_entries){
        AVIndexEntry *e;

        index= av_index_search_timestamp(st, target_ts, flags | AVSEEK_FLAG_BACKWARD); //FIXME whole func must be checked for non-keyframe entries in index case, especially read_timestamp()
        index= FFMAX(index, 0);
        e= &st->index_entries[index];

        if(e->timestamp <= target_ts || e->pos == e->min_distance){
            pos_min= e->pos;
            ts_min= e->timestamp;
            av_dlog(s, "using cached pos_min=0x%"PRIx64" dts_min=%"PRId64"\n",
                    pos_min,ts_min);
        }else{
            assert(index==0);
        }

        index= av_index_search_timestamp(st, target_ts, flags & ~AVSEEK_FLAG_BACKWARD);
        assert(index < st->nb_index_entries);
        if(index >= 0){
            e= &st->index_entries[index];
            assert(e->timestamp >= target_ts);
            pos_max= e->pos;
            ts_max= e->timestamp;
            pos_limit= pos_max - e->min_distance;
            av_dlog(s, "using cached pos_max=0x%"PRIx64" pos_limit=0x%"PRIx64" dts_max=%"PRId64"\n",
                    pos_max,pos_limit, ts_max);
        }
    }

    pos= av_gen_search(s, stream_index, target_ts, pos_min, pos_max, pos_limit, ts_min, ts_max, flags, &ts, avif->read_timestamp);
    if(pos<0)
        return -1;

    /* do the seek */
    if ((ret = avio_seek(s->pb, pos, SEEK_SET)) < 0)
        return ret;

    av_update_cur_dts(s, st, ts);

    return 0;
}

int64_t av_gen_search(AVFormatContext *s, int stream_index, int64_t target_ts, int64_t pos_min, int64_t pos_max, int64_t pos_limit, int64_t ts_min, int64_t ts_max, int flags, int64_t *ts_ret, int64_t (*read_timestamp)(struct AVFormatContext *, int , int64_t *, int64_t )){
    int64_t pos, ts;
    int64_t start_pos, filesize;
    int no_change;

    av_dlog(s, "gen_seek: %d %"PRId64"\n", stream_index, target_ts);

    if(ts_min == AV_NOPTS_VALUE){
        pos_min = s->data_offset;
        ts_min = read_timestamp(s, stream_index, &pos_min, INT64_MAX);
        if (ts_min == AV_NOPTS_VALUE)
            return -1;
    }

    if(ts_max == AV_NOPTS_VALUE){
        int step= 1024;
        filesize = avio_size(s->pb);
        pos_max = filesize - 1;
        do{
            pos_max -= step;
            ts_max = read_timestamp(s, stream_index, &pos_max, pos_max + step);
            step += step;
        }while(ts_max == AV_NOPTS_VALUE && pos_max >= step);
        if (ts_max == AV_NOPTS_VALUE)
            return -1;

        for(;;){
            int64_t tmp_pos= pos_max + 1;
            int64_t tmp_ts= read_timestamp(s, stream_index, &tmp_pos, INT64_MAX);
            if(tmp_ts == AV_NOPTS_VALUE)
                break;
            ts_max= tmp_ts;
            pos_max= tmp_pos;
            if(tmp_pos >= filesize)
                break;
        }
        pos_limit= pos_max;
    }

    if(ts_min > ts_max){
        return -1;
    }else if(ts_min == ts_max){
        pos_limit= pos_min;
    }

    no_change=0;
    while (pos_min < pos_limit) {
        av_dlog(s, "pos_min=0x%"PRIx64" pos_max=0x%"PRIx64" dts_min=%"PRId64" dts_max=%"PRId64"\n",
                pos_min, pos_max, ts_min, ts_max);
        assert(pos_limit <= pos_max);

        if(no_change==0){
            int64_t approximate_keyframe_distance= pos_max - pos_limit;
            // interpolate position (better than dichotomy)
            pos = av_rescale(target_ts - ts_min, pos_max - pos_min, ts_max - ts_min)
                + pos_min - approximate_keyframe_distance;
        }else if(no_change==1){
            // bisection, if interpolation failed to change min or max pos last time
            pos = (pos_min + pos_limit)>>1;
        }else{
            /* linear search if bisection failed, can only happen if there
               are very few or no keyframes between min/max */
            pos=pos_min;
        }
        if(pos <= pos_min)
            pos= pos_min + 1;
        else if(pos > pos_limit)
            pos= pos_limit;
        start_pos= pos;

        ts = read_timestamp(s, stream_index, &pos, INT64_MAX); //may pass pos_limit instead of -1
        if(pos == pos_max)
            no_change++;
        else
            no_change=0;
        av_dlog(s, "%"PRId64" %"PRId64" %"PRId64" / %"PRId64" %"PRId64" %"PRId64" target:%"PRId64" limit:%"PRId64" start:%"PRId64" noc:%d\n",
                pos_min, pos, pos_max, ts_min, ts, ts_max, target_ts,
                pos_limit, start_pos, no_change);
        if(ts == AV_NOPTS_VALUE){
            av_log(s, AV_LOG_ERROR, "read_timestamp() failed in the middle\n");
            return -1;
        }
        assert(ts != AV_NOPTS_VALUE);
        if (target_ts <= ts) {
            pos_limit = start_pos - 1;
            pos_max = pos;
            ts_max = ts;
        }
        if (target_ts >= ts) {
            pos_min = pos;
            ts_min = ts;
        }
    }

    pos = (flags & AVSEEK_FLAG_BACKWARD) ? pos_min : pos_max;
    ts  = (flags & AVSEEK_FLAG_BACKWARD) ?  ts_min :  ts_max;
    pos_min = pos;
    ts_min = read_timestamp(s, stream_index, &pos_min, INT64_MAX);
    pos_min++;
    ts_max = read_timestamp(s, stream_index, &pos_min, INT64_MAX);
    av_dlog(s, "pos=0x%"PRIx64" %"PRId64"<=%"PRId64"<=%"PRId64"\n",
            pos, ts_min, target_ts, ts_max);
    *ts_ret= ts;
    return pos;
}

static int av_seek_frame_byte(AVFormatContext *s, int stream_index, int64_t pos, int flags){
    int64_t pos_min, pos_max;
#if 0
    AVStream *st;

    if (stream_index < 0)
        return -1;

    st= s->streams[stream_index];
#endif

    pos_min = s->data_offset;
    pos_max = avio_size(s->pb) - 1;

    if     (pos < pos_min) pos= pos_min;
    else if(pos > pos_max) pos= pos_max;

    avio_seek(s->pb, pos, SEEK_SET);

#if 0
    av_update_cur_dts(s, st, ts);
#endif
    return 0;
}

static int av_seek_frame_generic(AVFormatContext *s,
                                 int stream_index, int64_t timestamp, int flags)
{
    int index;
    int64_t ret;
    AVStream *st;
    AVIndexEntry *ie;

    st = s->streams[stream_index];

    index = av_index_search_timestamp(st, timestamp, flags);

    if(index < 0 && st->nb_index_entries && timestamp < st->index_entries[0].timestamp)
        return -1;

    if(index < 0 || index==st->nb_index_entries-1){
        int i;
        AVPacket pkt;

        if(st->nb_index_entries){
            assert(st->index_entries);
            ie= &st->index_entries[st->nb_index_entries-1];
            if ((ret = avio_seek(s->pb, ie->pos, SEEK_SET)) < 0)
                return ret;
            av_update_cur_dts(s, st, ie->timestamp);
        }else{
            if ((ret = avio_seek(s->pb, s->data_offset, SEEK_SET)) < 0)
                return ret;
        }
        for(i=0;; i++) {
            int ret;
            do{
                ret = av_read_frame(s, &pkt);
            }while(ret == AVERROR(EAGAIN));
            if(ret<0)
                break;
            av_free_packet(&pkt);
            if(stream_index == pkt.stream_index){
                if((pkt.flags & AV_PKT_FLAG_KEY) && pkt.dts > timestamp)
                    break;
            }
        }
        index = av_index_search_timestamp(st, timestamp, flags);
    }
    if (index < 0)
        return -1;

    ff_read_frame_flush(s);
    if (s->iformat->read_seek){
        if(s->iformat->read_seek(s, stream_index, timestamp, flags) >= 0)
            return 0;
    }
    ie = &st->index_entries[index];
    if ((ret = avio_seek(s->pb, ie->pos, SEEK_SET)) < 0)
        return ret;
    av_update_cur_dts(s, st, ie->timestamp);

    return 0;
}

int av_seek_frame(AVFormatContext *s, int stream_index, int64_t timestamp, int flags)
{
    int ret;
    AVStream *st;

    ff_read_frame_flush(s);

    if(flags & AVSEEK_FLAG_BYTE)
        return av_seek_frame_byte(s, stream_index, timestamp, flags);

    if(stream_index < 0){
        stream_index= av_find_default_stream_index(s);
        if(stream_index < 0)
            return -1;

        st= s->streams[stream_index];
       /* timestamp for default must be expressed in AV_TIME_BASE units */
        timestamp = av_rescale(timestamp, st->time_base.den, AV_TIME_BASE * (int64_t)st->time_base.num);
    }

    /* first, we try the format specific seek */
    if (s->iformat->read_seek)
        ret = s->iformat->read_seek(s, stream_index, timestamp, flags);
    else
        ret = -1;
    if (ret >= 0) {
        return 0;
    }

    if(s->iformat->read_timestamp && !(s->iformat->flags & AVFMT_NOBINSEARCH))
        return av_seek_frame_binary(s, stream_index, timestamp, flags);
    else if (!(s->iformat->flags & AVFMT_NOGENSEARCH))
        return av_seek_frame_generic(s, stream_index, timestamp, flags);
    else
        return -1;
}

int avformat_seek_file(AVFormatContext *s, int stream_index, int64_t min_ts, int64_t ts, int64_t max_ts, int flags)
{
    if(min_ts > ts || max_ts < ts)
        return -1;

    ff_read_frame_flush(s);

    if (s->iformat->read_seek2)
        return s->iformat->read_seek2(s, stream_index, min_ts, ts, max_ts, flags);

    if(s->iformat->read_timestamp){
        //try to seek via read_timestamp()
    }

    //Fallback to old API if new is not implemented but old is
    //Note the old has somewat different sematics
    if(s->iformat->read_seek || 1)
        return av_seek_frame(s, stream_index, ts, flags | (ts - min_ts > (uint64_t)(max_ts - ts) ? AVSEEK_FLAG_BACKWARD : 0));

    // try some generic seek like av_seek_frame_generic() but with new ts semantics
}

/*******************************************************/

/**
 * Return TRUE if the stream has accurate duration in any stream.
 *
 * @return TRUE if the stream has accurate duration for at least one component.
 */
static int av_has_duration(AVFormatContext *ic)
{
    int i;
    AVStream *st;

    for(i = 0;i < ic->nb_streams; i++) {
        st = ic->streams[i];
        if (st->duration != AV_NOPTS_VALUE)
            return 1;
    }
    return 0;
}

/**
 * Estimate the stream timings from the one of each components.
 *
 * Also computes the global bitrate if possible.
 */
static void av_update_stream_timings(AVFormatContext *ic)
{
    int64_t start_time, start_time1, start_time_text, end_time, end_time1;
    int64_t duration, duration1;
    int i;
    AVStream *st;

    start_time = INT64_MAX;
    start_time_text = INT64_MAX;
    end_time = INT64_MIN;
    duration = INT64_MIN;
    for(i = 0;i < ic->nb_streams; i++) {
        st = ic->streams[i];
        if (st->start_time != AV_NOPTS_VALUE && st->time_base.den) {
            start_time1= av_rescale_q(st->start_time, st->time_base, AV_TIME_BASE_Q);
            if (st->codec->codec_id == CODEC_ID_DVB_TELETEXT) {
                if (start_time1 < start_time_text)
                    start_time_text = start_time1;
            } else
            if (start_time1 < start_time)
                start_time = start_time1;
            if (st->duration != AV_NOPTS_VALUE) {
                end_time1 = start_time1
                          + av_rescale_q(st->duration, st->time_base, AV_TIME_BASE_Q);
                if (end_time1 > end_time)
                    end_time = end_time1;
            }
        }
        if (st->duration != AV_NOPTS_VALUE) {
            duration1 = av_rescale_q(st->duration, st->time_base, AV_TIME_BASE_Q);
            if (duration1 > duration)
                duration = duration1;
        }
    }
    if (start_time == INT64_MAX || (start_time > start_time_text && start_time - start_time_text < AV_TIME_BASE))
        start_time = start_time_text;
    if (start_time != INT64_MAX) {
        ic->start_time = start_time;
        if (end_time != INT64_MIN) {
            if (end_time - start_time > duration)
                duration = end_time - start_time;
        }
    }
    if (duration != INT64_MIN) {
        ic->duration = duration;
        if (ic->file_size > 0) {
            /* compute the bitrate */
            ic->bit_rate = (double)ic->file_size * 8.0 * AV_TIME_BASE /
                (double)ic->duration;
        }
    }
}

static void fill_all_stream_timings(AVFormatContext *ic)
{
    int i;
    AVStream *st;

    av_update_stream_timings(ic);
    for(i = 0;i < ic->nb_streams; i++) {
        st = ic->streams[i];
        if (st->start_time == AV_NOPTS_VALUE) {
            if(ic->start_time != AV_NOPTS_VALUE)
                st->start_time = av_rescale_q(ic->start_time, AV_TIME_BASE_Q, st->time_base);
            if(ic->duration != AV_NOPTS_VALUE)
                st->duration = av_rescale_q(ic->duration, AV_TIME_BASE_Q, st->time_base);
        }
    }
}

static void av_estimate_timings_from_bit_rate(AVFormatContext *ic)
{
    int64_t filesize, duration;
    int bit_rate, i;
    AVStream *st;

    /* if bit_rate is already set, we believe it */
    if (ic->bit_rate <= 0) {
        bit_rate = 0;
        for(i=0;i<ic->nb_streams;i++) {
            st = ic->streams[i];
            if (st->codec->bit_rate > 0)
            bit_rate += st->codec->bit_rate;
        }
        ic->bit_rate = bit_rate;
    }

    /* if duration is already set, we believe it */
    if (ic->duration == AV_NOPTS_VALUE &&
        ic->bit_rate != 0 &&
        ic->file_size != 0)  {
        filesize = ic->file_size;
        if (filesize > 0) {
            for(i = 0; i < ic->nb_streams; i++) {
                st = ic->streams[i];
                duration= av_rescale(8*filesize, st->time_base.den, ic->bit_rate*(int64_t)st->time_base.num);
                if (st->duration == AV_NOPTS_VALUE)
                    st->duration = duration;
            }
        }
    }
}

#define DURATION_MAX_READ_SIZE 250000
#define DURATION_MAX_RETRY 3

/* only usable for MPEG-PS streams */
static void av_estimate_timings_from_pts(AVFormatContext *ic, int64_t old_offset)
{
    AVPacket pkt1, *pkt = &pkt1;
    AVStream *st;
    int read_size, i, ret;
    int64_t end_time;
    int64_t filesize, offset, duration;
    int retry=0;

    ic->cur_st = NULL;

    /* flush packet queue */
    flush_packet_queue(ic);

    for (i=0; i<ic->nb_streams; i++) {
        st = ic->streams[i];
        if (st->start_time == AV_NOPTS_VALUE && st->first_dts == AV_NOPTS_VALUE)
            av_log(st->codec, AV_LOG_WARNING, "start time is not set in av_estimate_timings_from_pts\n");

        if (st->parser) {
            av_parser_close(st->parser);
            st->parser= NULL;
            av_free_packet(&st->cur_pkt);
        }
    }

    /* estimate the end time (duration) */
    /* XXX: may need to support wrapping */
    filesize = ic->file_size;
    end_time = AV_NOPTS_VALUE;
    do{
    offset = filesize - (DURATION_MAX_READ_SIZE<<retry);
    if (offset < 0)
        offset = 0;

    avio_seek(ic->pb, offset, SEEK_SET);
    read_size = 0;
    for(;;) {
        if (read_size >= DURATION_MAX_READ_SIZE<<(FFMAX(retry-1,0)))
            break;

        do{
            ret = av_read_packet(ic, pkt);
        }while(ret == AVERROR(EAGAIN));
        if (ret != 0)
            break;
        read_size += pkt->size;
        st = ic->streams[pkt->stream_index];
        if (pkt->pts != AV_NOPTS_VALUE &&
            (st->start_time != AV_NOPTS_VALUE ||
             st->first_dts  != AV_NOPTS_VALUE)) {
            duration = end_time = pkt->pts;
            if (st->start_time != AV_NOPTS_VALUE)  duration -= st->start_time;
            else                                   duration -= st->first_dts;
            if (duration < 0)
                duration += 1LL<<st->pts_wrap_bits;
            if (duration > 0) {
                if (st->duration == AV_NOPTS_VALUE ||
                    st->duration < duration)
                    st->duration = duration;
            }
        }
        av_free_packet(pkt);
    }
    }while(   end_time==AV_NOPTS_VALUE
           && filesize > (DURATION_MAX_READ_SIZE<<retry)
           && ++retry <= DURATION_MAX_RETRY);

    fill_all_stream_timings(ic);

    avio_seek(ic->pb, old_offset, SEEK_SET);
    for (i=0; i<ic->nb_streams; i++) {
        st= ic->streams[i];
        st->cur_dts= st->first_dts;
        st->last_IP_pts = AV_NOPTS_VALUE;
        st->reference_dts = AV_NOPTS_VALUE;
    }
}

static void av_estimate_timings(AVFormatContext *ic, int64_t old_offset)
{
    int64_t file_size;

    /* get the file size, if possible */
    if (ic->iformat->flags & AVFMT_NOFILE) {
        file_size = 0;
    } else {
        file_size = avio_size(ic->pb);
        if (file_size < 0)
            file_size = 0;
    }
    ic->file_size = file_size;

    if ((!strcmp(ic->iformat->name, "mpeg") ||
         !strcmp(ic->iformat->name, "mpegts")) &&
        file_size && ic->pb->seekable) {
        /* get accurate estimate from the PTSes */
        av_estimate_timings_from_pts(ic, old_offset);
    } else if (av_has_duration(ic)) {
        /* at least one component has timings - we use them for all
           the components */
        fill_all_stream_timings(ic);
    } else {
        av_log(ic, AV_LOG_WARNING, "Estimating duration from bitrate, this may be inaccurate\n");
        /* less precise: use bitrate info */
        av_estimate_timings_from_bit_rate(ic);
    }
    av_update_stream_timings(ic);

#if 0
    {
        int i;
        AVStream av_unused *st;
        for(i = 0;i < ic->nb_streams; i++) {
            st = ic->streams[i];
        printf("%d: start_time: %0.3f duration: %0.3f\n",
               i, (double)st->start_time / AV_TIME_BASE,
               (double)st->duration / AV_TIME_BASE);
        }
        printf("stream: start_time: %0.3f duration: %0.3f bitrate=%d kb/s\n",
               (double)ic->start_time / AV_TIME_BASE,
               (double)ic->duration / AV_TIME_BASE,
               ic->bit_rate / 1000);
    }
#endif
}

static int has_codec_parameters(AVCodecContext *enc)
{
    int val;
    switch(enc->codec_type) {
    case AVMEDIA_TYPE_AUDIO:
        val = enc->sample_rate && enc->channels && enc->sample_fmt != AV_SAMPLE_FMT_NONE;
        if(!enc->frame_size &&
           (enc->codec_id == CODEC_ID_VORBIS ||
            enc->codec_id == CODEC_ID_AAC ||
            enc->codec_id == CODEC_ID_MP1 ||
            enc->codec_id == CODEC_ID_MP2 ||
            enc->codec_id == CODEC_ID_MP3 ||
            enc->codec_id == CODEC_ID_SPEEX ||
            enc->codec_id == CODEC_ID_CELT))
            return 0;
        break;
    case AVMEDIA_TYPE_VIDEO:
        val = enc->width && enc->pix_fmt != PIX_FMT_NONE;
        break;
    default:
        val = 1;
        break;
    }
    return enc->codec_id != CODEC_ID_NONE && val != 0;
}

static int has_decode_delay_been_guessed(AVStream *st)
{
    return st->codec->codec_id != CODEC_ID_H264 ||
        st->codec_info_nb_frames >= 6 + st->codec->has_b_frames;
}

static int try_decode_frame(AVStream *st, AVPacket *avpkt)
{
    int16_t *samples;
    AVCodec *codec;
    int got_picture, data_size, ret=0;
    AVFrame picture;

    if(!st->codec->codec){
        codec = avcodec_find_decoder(st->codec->codec_id);
        if (!codec)
            return -1;
        ret = avcodec_open(st->codec, codec);
        if (ret < 0)
            return ret;
    }

    if(!has_codec_parameters(st->codec) || !has_decode_delay_been_guessed(st)){
        switch(st->codec->codec_type) {
        case AVMEDIA_TYPE_VIDEO:
            avcodec_get_frame_defaults(&picture);
            ret = avcodec_decode_video2(st->codec, &picture,
                                        &got_picture, avpkt);
            break;
        case AVMEDIA_TYPE_AUDIO:
            data_size = FFMAX(avpkt->size, AVCODEC_MAX_AUDIO_FRAME_SIZE);
            samples = av_malloc(data_size);
            if (!samples)
                goto fail;
            ret = avcodec_decode_audio3(st->codec, samples,
                                        &data_size, avpkt);
            av_free(samples);
            break;
        default:
            break;
        }
    }
 fail:
    return ret;
}

unsigned int ff_codec_get_tag(const AVCodecTag *tags, enum CodecID id)
{
    while (tags->id != CODEC_ID_NONE) {
        if (tags->id == id)
            return tags->tag;
        tags++;
    }
    return 0;
}

enum CodecID ff_codec_get_id(const AVCodecTag *tags, unsigned int tag)
{
    int i;
    for(i=0; tags[i].id != CODEC_ID_NONE;i++) {
        if(tag == tags[i].tag)
            return tags[i].id;
    }
    for(i=0; tags[i].id != CODEC_ID_NONE; i++) {
        if (ff_toupper4(tag) == ff_toupper4(tags[i].tag))
            return tags[i].id;
    }
    return CODEC_ID_NONE;
}

unsigned int av_codec_get_tag(const AVCodecTag * const *tags, enum CodecID id)
{
    int i;
    for(i=0; tags && tags[i]; i++){
        int tag= ff_codec_get_tag(tags[i], id);
        if(tag) return tag;
    }
    return 0;
}

enum CodecID av_codec_get_id(const AVCodecTag * const *tags, unsigned int tag)
{
    int i;
    for(i=0; tags && tags[i]; i++){
        enum CodecID id= ff_codec_get_id(tags[i], tag);
        if(id!=CODEC_ID_NONE) return id;
    }
    return CODEC_ID_NONE;
}

static void compute_chapters_end(AVFormatContext *s)
{
    unsigned int i, j;
    int64_t max_time = s->duration + ((s->start_time == AV_NOPTS_VALUE) ? 0 : s->start_time);

    for (i = 0; i < s->nb_chapters; i++)
        if (s->chapters[i]->end == AV_NOPTS_VALUE) {
            AVChapter *ch = s->chapters[i];
            int64_t   end = max_time ? av_rescale_q(max_time, AV_TIME_BASE_Q, ch->time_base)
                                     : INT64_MAX;

            for (j = 0; j < s->nb_chapters; j++) {
                AVChapter *ch1 = s->chapters[j];
                int64_t next_start = av_rescale_q(ch1->start, ch1->time_base, ch->time_base);
                if (j != i && next_start > ch->start && next_start < end)
                    end = next_start;
            }
            ch->end = (end == INT64_MAX) ? ch->start : end;
        }
}

static int get_std_framerate(int i){
    if(i<60*12) return i*1001;
    else        return ((const int[]){24,30,60,12,15})[i-60*12]*1000*12;
}

/*
 * Is the time base unreliable.
 * This is a heuristic to balance between quick acceptance of the values in
 * the headers vs. some extra checks.
 * Old DivX and Xvid often have nonsense timebases like 1fps or 2fps.
 * MPEG-2 commonly misuses field repeat flags to store different framerates.
 * And there are "variable" fps files this needs to detect as well.
 */
static int tb_unreliable(AVCodecContext *c){
    if(   c->time_base.den >= 101L*c->time_base.num
       || c->time_base.den <    5L*c->time_base.num
/*       || c->codec_tag == AV_RL32("DIVX")
       || c->codec_tag == AV_RL32("XVID")*/
       || c->codec_id == CODEC_ID_MPEG2VIDEO
       || c->codec_id == CODEC_ID_H264
       )
        return 1;
    return 0;
}

int av_find_stream_info(AVFormatContext *ic)
{
    int i, count, ret, read_size, j;
    AVStream *st;
    AVPacket pkt1, *pkt;
    int64_t old_offset = avio_tell(ic->pb);

    for(i=0;i<ic->nb_streams;i++) {
        AVCodec *codec;
        st = ic->streams[i];
        if (st->codec->codec_id == CODEC_ID_AAC) {
            st->codec->sample_rate = 0;
            st->codec->frame_size = 0;
            st->codec->channels = 0;
        }
        if (st->codec->codec_type == AVMEDIA_TYPE_VIDEO ||
            st->codec->codec_type == AVMEDIA_TYPE_SUBTITLE) {
/*            if(!st->time_base.num)
                st->time_base= */
            if(!st->codec->time_base.num)
                st->codec->time_base= st->time_base;
        }
        //only for the split stuff
        if (!st->parser && !(ic->flags & AVFMT_FLAG_NOPARSE)) {
            st->parser = av_parser_init(st->codec->codec_id);
            if(st->need_parsing == AVSTREAM_PARSE_HEADERS && st->parser){
                st->parser->flags |= PARSER_FLAG_COMPLETE_FRAMES;
            }
        }
        assert(!st->codec->codec);
        codec = avcodec_find_decoder(st->codec->codec_id);

        /* Force decoding of at least one frame of codec data
         * this makes sure the codec initializes the channel configuration
         * and does not trust the values from the container.
         */
        if (codec && codec->capabilities & CODEC_CAP_CHANNEL_CONF)
            st->codec->channels = 0;

        /* Ensure that subtitle_header is properly set. */
        if (st->codec->codec_type == AVMEDIA_TYPE_SUBTITLE
            && codec && !st->codec->codec)
            avcodec_open(st->codec, codec);

        //try to just open decoders, in case this is enough to get parameters
        if(!has_codec_parameters(st->codec)){
            if (codec && !st->codec->codec)
                avcodec_open(st->codec, codec);
        }
    }

    for (i=0; i<ic->nb_streams; i++) {
        ic->streams[i]->info->last_dts = AV_NOPTS_VALUE;
    }

    count = 0;
    read_size = 0;
    for(;;) {
        if(url_interrupt_cb()){
            ret= AVERROR_EXIT;
            av_log(ic, AV_LOG_DEBUG, "interrupted\n");
            break;
        }

        /* check if one codec still needs to be handled */
        for(i=0;i<ic->nb_streams;i++) {
            int fps_analyze_framecount = 20;

            st = ic->streams[i];
            if (!has_codec_parameters(st->codec))
                break;
            /* if the timebase is coarse (like the usual millisecond precision
               of mkv), we need to analyze more frames to reliably arrive at
               the correct fps */
            if (av_q2d(st->time_base) > 0.0005)
                fps_analyze_framecount *= 2;
            if (ic->fps_probe_size >= 0)
                fps_analyze_framecount = ic->fps_probe_size;
            /* variable fps and no guess at the real fps */
            if(   tb_unreliable(st->codec) && !(st->r_frame_rate.num && st->avg_frame_rate.num)
               && st->info->duration_count < fps_analyze_framecount
               && st->codec->codec_type == AVMEDIA_TYPE_VIDEO)
                break;
            if(st->parser && st->parser->parser->split && !st->codec->extradata)
                break;
            if(st->first_dts == AV_NOPTS_VALUE)
                break;
        }
        if (i == ic->nb_streams) {
            /* NOTE: if the format has no header, then we need to read
               some packets to get most of the streams, so we cannot
               stop here */
            if (!(ic->ctx_flags & AVFMTCTX_NOHEADER)) {
                /* if we found the info for all the codecs, we can stop */
                ret = count;
                av_log(ic, AV_LOG_DEBUG, "All info found\n");
                break;
            }
        }
        /* we did not get all the codec info, but we read too much data */
        if (read_size >= ic->probesize) {
            ret = count;
            av_log(ic, AV_LOG_DEBUG, "Probe buffer size limit %d reached\n", ic->probesize);
            break;
        }

        /* NOTE: a new stream can be added there if no header in file
           (AVFMTCTX_NOHEADER) */
        ret = av_read_frame_internal(ic, &pkt1);
        if (ret < 0 && ret != AVERROR(EAGAIN)) {
            /* EOF or error */
            ret = -1; /* we could not have all the codec parameters before EOF */
            for(i=0;i<ic->nb_streams;i++) {
                st = ic->streams[i];
                if (!has_codec_parameters(st->codec)){
                    char buf[256];
                    avcodec_string(buf, sizeof(buf), st->codec, 0);
                    av_log(ic, AV_LOG_WARNING, "Could not find codec parameters (%s)\n", buf);
                } else {
                    ret = 0;
                }
            }
            break;
        }

        if (ret == AVERROR(EAGAIN))
            continue;

        pkt= add_to_pktbuf(&ic->packet_buffer, &pkt1, &ic->packet_buffer_end);
        if ((ret = av_dup_packet(pkt)) < 0)
            goto find_stream_info_err;

        read_size += pkt->size;

        st = ic->streams[pkt->stream_index];
        if (st->codec_info_nb_frames>1) {
            int64_t t;
            if (st->time_base.den > 0 && (t=av_rescale_q(st->info->codec_info_duration, st->time_base, AV_TIME_BASE_Q)) >= ic->max_analyze_duration) {
                av_log(ic, AV_LOG_WARNING, "max_analyze_duration %d reached at %"PRId64"\n", ic->max_analyze_duration, t);
                break;
            }
            st->info->codec_info_duration += pkt->duration;
        }
        {
            int64_t last = st->info->last_dts;
            int64_t duration= pkt->dts - last;

            if(pkt->dts != AV_NOPTS_VALUE && last != AV_NOPTS_VALUE && duration>0){
                double dur= duration * av_q2d(st->time_base);

//                if(st->codec->codec_type == AVMEDIA_TYPE_VIDEO)
//                    av_log(NULL, AV_LOG_ERROR, "%f\n", dur);
                if (st->info->duration_count < 2)
                    memset(st->info->duration_error, 0, sizeof(st->info->duration_error));
                for (i=1; i<FF_ARRAY_ELEMS(st->info->duration_error); i++) {
                    int framerate= get_std_framerate(i);
                    int ticks= lrintf(dur*framerate/(1001*12));
                    double error= dur - ticks*1001*12/(double)framerate;
                    st->info->duration_error[i] += error*error;
                }
                st->info->duration_count++;
                // ignore the first 4 values, they might have some random jitter
                if (st->info->duration_count > 3)
                    st->info->duration_gcd = av_gcd(st->info->duration_gcd, duration);
            }
            if (last == AV_NOPTS_VALUE || st->info->duration_count <= 1)
                st->info->last_dts = pkt->dts;
        }
        if(st->parser && st->parser->parser->split && !st->codec->extradata){
            int i= st->parser->parser->split(st->codec, pkt->data, pkt->size);
            if(i){
                st->codec->extradata_size= i;
                st->codec->extradata= av_malloc(st->codec->extradata_size + FF_INPUT_BUFFER_PADDING_SIZE);
                memcpy(st->codec->extradata, pkt->data, st->codec->extradata_size);
                memset(st->codec->extradata + i, 0, FF_INPUT_BUFFER_PADDING_SIZE);
            }
        }

        /* if still no information, we try to open the codec and to
           decompress the frame. We try to avoid that in most cases as
           it takes longer and uses more memory. For MPEG-4, we need to
           decompress for QuickTime. */
        if (!has_codec_parameters(st->codec) || !has_decode_delay_been_guessed(st))
            try_decode_frame(st, pkt);

        st->codec_info_nb_frames++;
        count++;
    }

    // close codecs which were opened in try_decode_frame()
    for(i=0;i<ic->nb_streams;i++) {
        st = ic->streams[i];
        if(st->codec->codec)
            avcodec_close(st->codec);
    }
    for(i=0;i<ic->nb_streams;i++) {
        st = ic->streams[i];
        if (st->codec_info_nb_frames>2 && !st->avg_frame_rate.num && st->info->codec_info_duration)
            av_reduce(&st->avg_frame_rate.num, &st->avg_frame_rate.den,
                     (st->codec_info_nb_frames-2)*(int64_t)st->time_base.den,
                      st->info->codec_info_duration*(int64_t)st->time_base.num, 60000);
        if (st->codec->codec_type == AVMEDIA_TYPE_VIDEO) {
            if(st->codec->codec_id == CODEC_ID_RAWVIDEO && !st->codec->codec_tag && !st->codec->bits_per_coded_sample){
                uint32_t tag= avcodec_pix_fmt_to_codec_tag(st->codec->pix_fmt);
                if(ff_find_pix_fmt(ff_raw_pix_fmt_tags, tag) == st->codec->pix_fmt)
                    st->codec->codec_tag= tag;
            }

            // the check for tb_unreliable() is not completely correct, since this is not about handling
            // a unreliable/inexact time base, but a time base that is finer than necessary, as e.g.
            // ipmovie.c produces.
            if (tb_unreliable(st->codec) && st->info->duration_count > 15 && st->info->duration_gcd > FFMAX(1, st->time_base.den/(500LL*st->time_base.num)) && !st->r_frame_rate.num)
                av_reduce(&st->r_frame_rate.num, &st->r_frame_rate.den, st->time_base.den, st->time_base.num * st->info->duration_gcd, INT_MAX);
            if (st->info->duration_count && !st->r_frame_rate.num
               && tb_unreliable(st->codec) /*&&
               //FIXME we should not special-case MPEG-2, but this needs testing with non-MPEG-2 ...
               st->time_base.num*duration_sum[i]/st->info->duration_count*101LL > st->time_base.den*/){
                int num = 0;
                double best_error= 2*av_q2d(st->time_base);
                best_error = best_error*best_error*st->info->duration_count*1000*12*30;

                for (j=1; j<FF_ARRAY_ELEMS(st->info->duration_error); j++) {
                    double error = st->info->duration_error[j] * get_std_framerate(j);
//                    if(st->codec->codec_type == AVMEDIA_TYPE_VIDEO)
//                        av_log(NULL, AV_LOG_ERROR, "%f %f\n", get_std_framerate(j) / 12.0/1001, error);
                    if(error < best_error){
                        best_error= error;
                        num = get_std_framerate(j);
                    }
                }
                // do not increase frame rate by more than 1 % in order to match a standard rate.
                if (num && (!st->r_frame_rate.num || (double)num/(12*1001) < 1.01 * av_q2d(st->r_frame_rate)))
                    av_reduce(&st->r_frame_rate.num, &st->r_frame_rate.den, num, 12*1001, INT_MAX);
            }

            if (!st->r_frame_rate.num){
                if(    st->codec->time_base.den * (int64_t)st->time_base.num
                    <= st->codec->time_base.num * st->codec->ticks_per_frame * (int64_t)st->time_base.den){
                    st->r_frame_rate.num = st->codec->time_base.den;
                    st->r_frame_rate.den = st->codec->time_base.num * st->codec->ticks_per_frame;
                }else{
                    st->r_frame_rate.num = st->time_base.den;
                    st->r_frame_rate.den = st->time_base.num;
                }
            }
        }else if(st->codec->codec_type == AVMEDIA_TYPE_AUDIO) {
            if(!st->codec->bits_per_coded_sample)
                st->codec->bits_per_coded_sample= av_get_bits_per_sample(st->codec->codec_id);
            // set stream disposition based on audio service type
            switch (st->codec->audio_service_type) {
            case AV_AUDIO_SERVICE_TYPE_EFFECTS:
                st->disposition = AV_DISPOSITION_CLEAN_EFFECTS;    break;
            case AV_AUDIO_SERVICE_TYPE_VISUALLY_IMPAIRED:
                st->disposition = AV_DISPOSITION_VISUAL_IMPAIRED;  break;
            case AV_AUDIO_SERVICE_TYPE_HEARING_IMPAIRED:
                st->disposition = AV_DISPOSITION_HEARING_IMPAIRED; break;
            case AV_AUDIO_SERVICE_TYPE_COMMENTARY:
                st->disposition = AV_DISPOSITION_COMMENT;          break;
            case AV_AUDIO_SERVICE_TYPE_KARAOKE:
                st->disposition = AV_DISPOSITION_KARAOKE;          break;
            }
        }
    }

    av_estimate_timings(ic, old_offset);

    compute_chapters_end(ic);

#if 0
    /* correct DTS for B-frame streams with no timestamps */
    for(i=0;i<ic->nb_streams;i++) {
        st = ic->streams[i];
        if (st->codec->codec_type == AVMEDIA_TYPE_VIDEO) {
            if(b-frames){
                ppktl = &ic->packet_buffer;
                while(ppkt1){
                    if(ppkt1->stream_index != i)
                        continue;
                    if(ppkt1->pkt->dts < 0)
                        break;
                    if(ppkt1->pkt->pts != AV_NOPTS_VALUE)
                        break;
                    ppkt1->pkt->dts -= delta;
                    ppkt1= ppkt1->next;
                }
                if(ppkt1)
                    continue;
                st->cur_dts -= delta;
            }
        }
    }
#endif

 find_stream_info_err:
    for (i=0; i < ic->nb_streams; i++)
        av_freep(&ic->streams[i]->info);
    return ret;
}

static AVProgram *find_program_from_stream(AVFormatContext *ic, int s)
{
    int i, j;

    for (i = 0; i < ic->nb_programs; i++)
        for (j = 0; j < ic->programs[i]->nb_stream_indexes; j++)
            if (ic->programs[i]->stream_index[j] == s)
                return ic->programs[i];
    return NULL;
}

int av_find_best_stream(AVFormatContext *ic,
                        enum AVMediaType type,
                        int wanted_stream_nb,
                        int related_stream,
                        AVCodec **decoder_ret,
                        int flags)
{
    int i, nb_streams = ic->nb_streams;
    int ret = AVERROR_STREAM_NOT_FOUND, best_count = -1;
    unsigned *program = NULL;
    AVCodec *decoder = NULL, *best_decoder = NULL;

    if (related_stream >= 0 && wanted_stream_nb < 0) {
        AVProgram *p = find_program_from_stream(ic, related_stream);
        if (p) {
            program = p->stream_index;
            nb_streams = p->nb_stream_indexes;
        }
    }
    for (i = 0; i < nb_streams; i++) {
        int real_stream_index = program ? program[i] : i;
        AVStream *st = ic->streams[real_stream_index];
        AVCodecContext *avctx = st->codec;
        if (avctx->codec_type != type)
            continue;
        if (wanted_stream_nb >= 0 && real_stream_index != wanted_stream_nb)
            continue;
        if (st->disposition & (AV_DISPOSITION_HEARING_IMPAIRED|AV_DISPOSITION_VISUAL_IMPAIRED))
            continue;
        if (decoder_ret) {
            decoder = avcodec_find_decoder(st->codec->codec_id);
            if (!decoder) {
                if (ret < 0)
                    ret = AVERROR_DECODER_NOT_FOUND;
                continue;
            }
        }
        if (best_count >= st->codec_info_nb_frames)
            continue;
        best_count = st->codec_info_nb_frames;
        ret = real_stream_index;
        best_decoder = decoder;
        if (program && i == nb_streams - 1 && ret < 0) {
            program = NULL;
            nb_streams = ic->nb_streams;
            i = 0; /* no related stream found, try again with everything */
        }
    }
    if (decoder_ret)
        *decoder_ret = best_decoder;
    return ret;
}

/*******************************************************/

int av_read_play(AVFormatContext *s)
{
    if (s->iformat->read_play)
        return s->iformat->read_play(s);
    if (s->pb)
        return avio_pause(s->pb, 0);
    return AVERROR(ENOSYS);
}

int av_read_pause(AVFormatContext *s)
{
    if (s->iformat->read_pause)
        return s->iformat->read_pause(s);
    if (s->pb)
        return avio_pause(s->pb, 1);
    return AVERROR(ENOSYS);
}

void av_close_input_stream(AVFormatContext *s)
{
    flush_packet_queue(s);
    if (s->iformat->read_close)
        s->iformat->read_close(s);
    avformat_free_context(s);
}

void avformat_free_context(AVFormatContext *s)
{
    int i;
    AVStream *st;

    av_opt_free(s);
    if (s->iformat && s->iformat->priv_class && s->priv_data)
        av_opt_free(s->priv_data);

    for(i=0;i<s->nb_streams;i++) {
        /* free all data in a stream component */
        st = s->streams[i];
        if (st->parser) {
            av_parser_close(st->parser);
            av_free_packet(&st->cur_pkt);
        }
        av_dict_free(&st->metadata);
        av_free(st->index_entries);
        av_free(st->codec->extradata);
        av_free(st->codec->subtitle_header);
        av_free(st->codec);
#if FF_API_OLD_METADATA
        av_free(st->filename);
#endif
        av_free(st->priv_data);
        av_free(st->info);
        av_free(st);
    }
    for(i=s->nb_programs-1; i>=0; i--) {
#if FF_API_OLD_METADATA
        av_freep(&s->programs[i]->provider_name);
        av_freep(&s->programs[i]->name);
#endif
        av_metadata_free(&s->programs[i]->metadata);
        av_freep(&s->programs[i]->stream_index);
        av_freep(&s->programs[i]);
    }
    av_freep(&s->programs);
    av_freep(&s->priv_data);
    while(s->nb_chapters--) {
#if FF_API_OLD_METADATA
        av_free(s->chapters[s->nb_chapters]->title);
#endif
        av_dict_free(&s->chapters[s->nb_chapters]->metadata);
        av_free(s->chapters[s->nb_chapters]);
    }
    av_freep(&s->chapters);
    av_metadata_free(&s->metadata);
//    av_freep(&s->key);
    av_free(s);
}

void av_close_input_file(AVFormatContext *s)
{
    AVIOContext *pb = (s->iformat->flags & AVFMT_NOFILE) || (s->flags & AVFMT_FLAG_CUSTOM_IO) ?
                       NULL : s->pb;
    av_close_input_stream(s);
    if (pb)
        avio_close(pb);
}

AVStream *av_new_stream(AVFormatContext *s, int id)
{
    AVStream *st;
    int i;

#if FF_API_MAX_STREAMS
    if (s->nb_streams >= MAX_STREAMS){
        av_log(s, AV_LOG_ERROR, "Too many streams\n");
        return NULL;
    }
#else
    AVStream **streams;

    if (s->nb_streams >= INT_MAX/sizeof(*streams))
        return NULL;
    streams = av_realloc(s->streams, (s->nb_streams + 1) * sizeof(*streams));
    if (!streams)
        return NULL;
    s->streams = streams;
#endif

    st = av_mallocz(sizeof(AVStream));
    if (!st)
        return NULL;
    if (!(st->info = av_mallocz(sizeof(*st->info)))) {
        av_free(st);
        return NULL;
    }

    st->codec= avcodec_alloc_context();
    if (s->iformat) {
        /* no default bitrate if decoding */
        st->codec->bit_rate = 0;
    }
    st->index = s->nb_streams;
    st->id = id;
    st->start_time = AV_NOPTS_VALUE;
    st->duration = AV_NOPTS_VALUE;
        /* we set the current DTS to 0 so that formats without any timestamps
           but durations get some timestamps, formats with some unknown
           timestamps have their first few packets buffered and the
           timestamps corrected before they are returned to the user */
    st->cur_dts = 0;
    st->first_dts = AV_NOPTS_VALUE;
    st->probe_packets = MAX_PROBE_PACKETS;

    /* default pts setting is MPEG-like */
    av_set_pts_info(st, 33, 1, 90000);
    st->last_IP_pts = AV_NOPTS_VALUE;
    for(i=0; i<MAX_REORDER_DELAY+1; i++)
        st->pts_buffer[i]= AV_NOPTS_VALUE;
    st->reference_dts = AV_NOPTS_VALUE;

    st->sample_aspect_ratio = (AVRational){0,1};

    s->streams[s->nb_streams++] = st;
    return st;
}

AVProgram *av_new_program(AVFormatContext *ac, int id)
{
    AVProgram *program=NULL;
    int i;

    av_dlog(ac, "new_program: id=0x%04x\n", id);

    for(i=0; i<ac->nb_programs; i++)
        if(ac->programs[i]->id == id)
            program = ac->programs[i];

    if(!program){
        program = av_mallocz(sizeof(AVProgram));
        if (!program)
            return NULL;
        dynarray_add(&ac->programs, &ac->nb_programs, program);
        program->discard = AVDISCARD_NONE;
    }
    program->id = id;

    return program;
}

AVChapter *ff_new_chapter(AVFormatContext *s, int id, AVRational time_base, int64_t start, int64_t end, const char *title)
{
    AVChapter *chapter = NULL;
    int i;

    for(i=0; i<s->nb_chapters; i++)
        if(s->chapters[i]->id == id)
            chapter = s->chapters[i];

    if(!chapter){
        chapter= av_mallocz(sizeof(AVChapter));
        if(!chapter)
            return NULL;
        dynarray_add(&s->chapters, &s->nb_chapters, chapter);
    }
#if FF_API_OLD_METADATA
    av_free(chapter->title);
#endif
    av_dict_set(&chapter->metadata, "title", title, 0);
    chapter->id    = id;
    chapter->time_base= time_base;
    chapter->start = start;
    chapter->end   = end;

    return chapter;
}

/************************************************************/
/* output media file */

#if FF_API_FORMAT_PARAMETERS
int av_set_parameters(AVFormatContext *s, AVFormatParameters *ap)
{
    if (s->oformat->priv_data_size > 0) {
        s->priv_data = av_mallocz(s->oformat->priv_data_size);
        if (!s->priv_data)
            return AVERROR(ENOMEM);
        if (s->oformat->priv_class) {
            *(const AVClass**)s->priv_data= s->oformat->priv_class;
            av_opt_set_defaults(s->priv_data);
        }
    } else
        s->priv_data = NULL;

    return 0;
}
#endif

int avformat_alloc_output_context2(AVFormatContext **avctx, AVOutputFormat *oformat,
                                   const char *format, const char *filename)
{
    AVFormatContext *s = avformat_alloc_context();
    int ret = 0;

    *avctx = NULL;
    if (!s)
        goto nomem;

    if (!oformat) {
        if (format) {
            oformat = av_guess_format(format, NULL, NULL);
            if (!oformat) {
                av_log(s, AV_LOG_ERROR, "Requested output format '%s' is not a suitable output format\n", format);
                ret = AVERROR(EINVAL);
                goto error;
            }
        } else {
            oformat = av_guess_format(NULL, filename, NULL);
            if (!oformat) {
                ret = AVERROR(EINVAL);
                av_log(s, AV_LOG_ERROR, "Unable to find a suitable output format for '%s'\n",
                       filename);
                goto error;
            }
        }
    }

    s->oformat = oformat;
    if (s->oformat->priv_data_size > 0) {
        s->priv_data = av_mallocz(s->oformat->priv_data_size);
        if (!s->priv_data)
            goto nomem;
        if (s->oformat->priv_class) {
            *(const AVClass**)s->priv_data= s->oformat->priv_class;
            av_opt_set_defaults(s->priv_data);
        }
    } else
        s->priv_data = NULL;

    if (filename)
        av_strlcpy(s->filename, filename, sizeof(s->filename));
    *avctx = s;
    return 0;
nomem:
    av_log(s, AV_LOG_ERROR, "Out of memory\n");
    ret = AVERROR(ENOMEM);
error:
    avformat_free_context(s);
    return ret;
}

#if FF_API_ALLOC_OUTPUT_CONTEXT
AVFormatContext *avformat_alloc_output_context(const char *format,
                                               AVOutputFormat *oformat, const char *filename)
{
    AVFormatContext *avctx;
    int ret = avformat_alloc_output_context2(&avctx, oformat, format, filename);
    return ret < 0 ? NULL : avctx;
}
#endif

static int validate_codec_tag(AVFormatContext *s, AVStream *st)
{
    const AVCodecTag *avctag;
    int n;
    enum CodecID id = CODEC_ID_NONE;
    unsigned int tag = 0;

    /**
     * Check that tag + id is in the table
     * If neither is in the table -> OK
     * If tag is in the table with another id -> FAIL
     * If id is in the table with another tag -> FAIL unless strict < normal
     */
    for (n = 0; s->oformat->codec_tag[n]; n++) {
        avctag = s->oformat->codec_tag[n];
        while (avctag->id != CODEC_ID_NONE) {
            if (ff_toupper4(avctag->tag) == ff_toupper4(st->codec->codec_tag)) {
                id = avctag->id;
                if (id == st->codec->codec_id)
                    return 1;
            }
            if (avctag->id == st->codec->codec_id)
                tag = avctag->tag;
            avctag++;
        }
    }
    if (id != CODEC_ID_NONE)
        return 0;
    if (tag && (st->codec->strict_std_compliance >= FF_COMPLIANCE_NORMAL))
        return 0;
    return 1;
}

#if FF_API_FORMAT_PARAMETERS
int av_write_header(AVFormatContext *s)
{
    return avformat_write_header(s, NULL);
}
#endif

int avformat_write_header(AVFormatContext *s, AVDictionary **options)
{
    int ret = 0, i;
    AVStream *st;
    AVDictionary *tmp = NULL;

    if (options)
        av_dict_copy(&tmp, *options, 0);
    if ((ret = av_opt_set_dict(s, &tmp)) < 0)
        goto fail;

    // some sanity checks
    if (s->nb_streams == 0 && !(s->oformat->flags & AVFMT_NOSTREAMS)) {
        av_log(s, AV_LOG_ERROR, "no streams\n");
        ret = AVERROR(EINVAL);
        goto fail;
    }

    for(i=0;i<s->nb_streams;i++) {
        st = s->streams[i];

        switch (st->codec->codec_type) {
        case AVMEDIA_TYPE_AUDIO:
            if(st->codec->sample_rate<=0){
                av_log(s, AV_LOG_ERROR, "sample rate not set\n");
                ret = AVERROR(EINVAL);
                goto fail;
            }
            if(!st->codec->block_align)
                st->codec->block_align = st->codec->channels *
                    av_get_bits_per_sample(st->codec->codec_id) >> 3;
            break;
        case AVMEDIA_TYPE_VIDEO:
            if(st->codec->time_base.num<=0 || st->codec->time_base.den<=0){ //FIXME audio too?
                av_log(s, AV_LOG_ERROR, "time base not set\n");
                ret = AVERROR(EINVAL);
                goto fail;
            }
            if((st->codec->width<=0 || st->codec->height<=0) && !(s->oformat->flags & AVFMT_NODIMENSIONS)){
                av_log(s, AV_LOG_ERROR, "dimensions not set\n");
                ret = AVERROR(EINVAL);
                goto fail;
            }
            if(av_cmp_q(st->sample_aspect_ratio, st->codec->sample_aspect_ratio)){
                av_log(s, AV_LOG_ERROR, "Aspect ratio mismatch between encoder and muxer layer\n");
                ret = AVERROR(EINVAL);
                goto fail;
            }
            break;
        }

        if(s->oformat->codec_tag){
            if(st->codec->codec_tag && st->codec->codec_id == CODEC_ID_RAWVIDEO && av_codec_get_tag(s->oformat->codec_tag, st->codec->codec_id) == 0 && !validate_codec_tag(s, st)){
                //the current rawvideo encoding system ends up setting the wrong codec_tag for avi, we override it here
                st->codec->codec_tag= 0;
            }
            if(st->codec->codec_tag){
                if (!validate_codec_tag(s, st)) {
                    char tagbuf[32];
                    av_get_codec_tag_string(tagbuf, sizeof(tagbuf), st->codec->codec_tag);
                    av_log(s, AV_LOG_ERROR,
                           "Tag %s/0x%08x incompatible with output codec id '%d'\n",
                           tagbuf, st->codec->codec_tag, st->codec->codec_id);
                    ret = AVERROR_INVALIDDATA;
                    goto fail;
                }
            }else
                st->codec->codec_tag= av_codec_get_tag(s->oformat->codec_tag, st->codec->codec_id);
        }

        if(s->oformat->flags & AVFMT_GLOBALHEADER &&
            !(st->codec->flags & CODEC_FLAG_GLOBAL_HEADER))
          av_log(s, AV_LOG_WARNING, "Codec for stream %d does not use global headers but container format requires global headers\n", i);
    }

    if (!s->priv_data && s->oformat->priv_data_size > 0) {
        s->priv_data = av_mallocz(s->oformat->priv_data_size);
        if (!s->priv_data) {
            ret = AVERROR(ENOMEM);
            goto fail;
        }
        if (s->oformat->priv_class) {
            *(const AVClass**)s->priv_data= s->oformat->priv_class;
            av_opt_set_defaults(s->priv_data);
            if ((ret = av_opt_set_dict(s->priv_data, &tmp)) < 0)
                goto fail;
        }
    }

#if FF_API_OLD_METADATA
    ff_metadata_mux_compat(s);
#endif

    /* set muxer identification string */
    if (s->nb_streams && !(s->streams[0]->codec->flags & CODEC_FLAG_BITEXACT)) {
        av_dict_set(&s->metadata, "encoder", LIBAVFORMAT_IDENT, 0);
    }

    if(s->oformat->write_header){
        ret = s->oformat->write_header(s);
        if (ret < 0)
            goto fail;
    }

    /* init PTS generation */
    for(i=0;i<s->nb_streams;i++) {
        int64_t den = AV_NOPTS_VALUE;
        st = s->streams[i];

        switch (st->codec->codec_type) {
        case AVMEDIA_TYPE_AUDIO:
            den = (int64_t)st->time_base.num * st->codec->sample_rate;
            break;
        case AVMEDIA_TYPE_VIDEO:
            den = (int64_t)st->time_base.num * st->codec->time_base.den;
            break;
        default:
            break;
        }
        if (den != AV_NOPTS_VALUE) {
            if (den <= 0) {
                ret = AVERROR_INVALIDDATA;
                goto fail;
            }
            av_frac_init(&st->pts, 0, 0, den);
        }
    }

    if (options) {
        av_dict_free(options);
        *options = tmp;
    }
    return 0;
fail:
    av_dict_free(&tmp);
    return ret;
}

//FIXME merge with compute_pkt_fields
static int compute_pkt_fields2(AVFormatContext *s, AVStream *st, AVPacket *pkt){
    int delay = FFMAX(st->codec->has_b_frames, !!st->codec->max_b_frames);
    int num, den, frame_size, i;

    av_dlog(s, "compute_pkt_fields2: pts:%"PRId64" dts:%"PRId64" cur_dts:%"PRId64" b:%d size:%d st:%d\n",
            pkt->pts, pkt->dts, st->cur_dts, delay, pkt->size, pkt->stream_index);

/*    if(pkt->pts == AV_NOPTS_VALUE && pkt->dts == AV_NOPTS_VALUE)
        return AVERROR(EINVAL);*/

    /* duration field */
    if (pkt->duration == 0) {
        compute_frame_duration(&num, &den, st, NULL, pkt);
        if (den && num) {
            pkt->duration = av_rescale(1, num * (int64_t)st->time_base.den * st->codec->ticks_per_frame, den * (int64_t)st->time_base.num);
        }
    }

    if(pkt->pts == AV_NOPTS_VALUE && pkt->dts != AV_NOPTS_VALUE && delay==0)
        pkt->pts= pkt->dts;

    //XXX/FIXME this is a temporary hack until all encoders output pts
    if((pkt->pts == 0 || pkt->pts == AV_NOPTS_VALUE) && pkt->dts == AV_NOPTS_VALUE && !delay){
        pkt->dts=
//        pkt->pts= st->cur_dts;
        pkt->pts= st->pts.val;
    }

    //calculate dts from pts
    if(pkt->pts != AV_NOPTS_VALUE && pkt->dts == AV_NOPTS_VALUE && delay <= MAX_REORDER_DELAY){
        st->pts_buffer[0]= pkt->pts;
        for(i=1; i<delay+1 && st->pts_buffer[i] == AV_NOPTS_VALUE; i++)
            st->pts_buffer[i]= pkt->pts + (i-delay-1) * pkt->duration;
        for(i=0; i<delay && st->pts_buffer[i] > st->pts_buffer[i+1]; i++)
            FFSWAP(int64_t, st->pts_buffer[i], st->pts_buffer[i+1]);

        pkt->dts= st->pts_buffer[0];
    }

    if(st->cur_dts && st->cur_dts != AV_NOPTS_VALUE && ((!(s->oformat->flags & AVFMT_TS_NONSTRICT) && st->cur_dts >= pkt->dts) || st->cur_dts > pkt->dts)){
        av_log(s, AV_LOG_ERROR,
               "Application provided invalid, non monotonically increasing dts to muxer in stream %d: %"PRId64" >= %"PRId64"\n",
               st->index, st->cur_dts, pkt->dts);
        return AVERROR(EINVAL);
    }
    if(pkt->dts != AV_NOPTS_VALUE && pkt->pts != AV_NOPTS_VALUE && pkt->pts < pkt->dts){
        av_log(s, AV_LOG_ERROR, "pts < dts in stream %d\n", st->index);
        return AVERROR(EINVAL);
    }

//    av_log(s, AV_LOG_DEBUG, "av_write_frame: pts2:%"PRId64" dts2:%"PRId64"\n", pkt->pts, pkt->dts);
    st->cur_dts= pkt->dts;
    st->pts.val= pkt->dts;

    /* update pts */
    switch (st->codec->codec_type) {
    case AVMEDIA_TYPE_AUDIO:
        frame_size = get_audio_frame_size(st->codec, pkt->size);

        /* HACK/FIXME, we skip the initial 0 size packets as they are most
           likely equal to the encoder delay, but it would be better if we
           had the real timestamps from the encoder */
        if (frame_size >= 0 && (pkt->size || st->pts.num!=st->pts.den>>1 || st->pts.val)) {
            av_frac_add(&st->pts, (int64_t)st->time_base.den * frame_size);
        }
        break;
    case AVMEDIA_TYPE_VIDEO:
        av_frac_add(&st->pts, (int64_t)st->time_base.den * st->codec->time_base.num);
        break;
    default:
        break;
    }
    return 0;
}

int av_write_frame(AVFormatContext *s, AVPacket *pkt)
{
    int ret = compute_pkt_fields2(s, s->streams[pkt->stream_index], pkt);

    if(ret<0 && !(s->oformat->flags & AVFMT_NOTIMESTAMPS))
        return ret;

    ret= s->oformat->write_packet(s, pkt);
    if(!ret)
        ret= url_ferror(s->pb);
    return ret;
}

void ff_interleave_add_packet(AVFormatContext *s, AVPacket *pkt,
                              int (*compare)(AVFormatContext *, AVPacket *, AVPacket *))
{
    AVPacketList **next_point, *this_pktl;

    this_pktl = av_mallocz(sizeof(AVPacketList));
    this_pktl->pkt= *pkt;
    pkt->destruct= NULL;             // do not free original but only the copy
    av_dup_packet(&this_pktl->pkt);  // duplicate the packet if it uses non-alloced memory

    if(s->streams[pkt->stream_index]->last_in_packet_buffer){
        next_point = &(s->streams[pkt->stream_index]->last_in_packet_buffer->next);
    }else
        next_point = &s->packet_buffer;

    if(*next_point){
        if(compare(s, &s->packet_buffer_end->pkt, pkt)){
            while(!compare(s, &(*next_point)->pkt, pkt)){
                next_point= &(*next_point)->next;
            }
            goto next_non_null;
        }else{
            next_point = &(s->packet_buffer_end->next);
        }
    }
    assert(!*next_point);

    s->packet_buffer_end= this_pktl;
next_non_null:

    this_pktl->next= *next_point;

    s->streams[pkt->stream_index]->last_in_packet_buffer=
    *next_point= this_pktl;
}

static int ff_interleave_compare_dts(AVFormatContext *s, AVPacket *next, AVPacket *pkt)
{
    AVStream *st = s->streams[ pkt ->stream_index];
    AVStream *st2= s->streams[ next->stream_index];
    int comp = av_compare_ts(next->dts, st2->time_base, pkt->dts,
                             st->time_base);

    if (comp == 0)
        return pkt->stream_index < next->stream_index;
    return comp > 0;
}

int av_interleave_packet_per_dts(AVFormatContext *s, AVPacket *out, AVPacket *pkt, int flush){
    AVPacketList *pktl;
    int stream_count=0;
    int i;

    if(pkt){
        ff_interleave_add_packet(s, pkt, ff_interleave_compare_dts);
    }

    for(i=0; i < s->nb_streams; i++)
        stream_count+= !!s->streams[i]->last_in_packet_buffer;

    if(stream_count && (s->nb_streams == stream_count || flush)){
        pktl= s->packet_buffer;
        *out= pktl->pkt;

        s->packet_buffer= pktl->next;
        if(!s->packet_buffer)
            s->packet_buffer_end= NULL;

        if(s->streams[out->stream_index]->last_in_packet_buffer == pktl)
            s->streams[out->stream_index]->last_in_packet_buffer= NULL;
        av_freep(&pktl);
        return 1;
    }else{
        av_init_packet(out);
        return 0;
    }
}

/**
 * Interleave an AVPacket correctly so it can be muxed.
 * @param out the interleaved packet will be output here
 * @param in the input packet
 * @param flush 1 if no further packets are available as input and all
 *              remaining packets should be output
 * @return 1 if a packet was output, 0 if no packet could be output,
 *         < 0 if an error occurred
 */
static int av_interleave_packet(AVFormatContext *s, AVPacket *out, AVPacket *in, int flush){
    if(s->oformat->interleave_packet)
        return s->oformat->interleave_packet(s, out, in, flush);
    else
        return av_interleave_packet_per_dts(s, out, in, flush);
}

int av_interleaved_write_frame(AVFormatContext *s, AVPacket *pkt){
    AVStream *st= s->streams[ pkt->stream_index];
    int ret;

    //FIXME/XXX/HACK drop zero sized packets
    if(st->codec->codec_type == AVMEDIA_TYPE_AUDIO && pkt->size==0)
        return 0;

    av_dlog(s, "av_interleaved_write_frame size:%d dts:%"PRId64" pts:%"PRId64"\n",
            pkt->size, pkt->dts, pkt->pts);
    if((ret = compute_pkt_fields2(s, st, pkt)) < 0 && !(s->oformat->flags & AVFMT_NOTIMESTAMPS))
        return ret;

    if(pkt->dts == AV_NOPTS_VALUE && !(s->oformat->flags & AVFMT_NOTIMESTAMPS))
        return AVERROR(EINVAL);

    for(;;){
        AVPacket opkt;
        int ret= av_interleave_packet(s, &opkt, pkt, 0);
        if(ret<=0) //FIXME cleanup needed for ret<0 ?
            return ret;

        ret= s->oformat->write_packet(s, &opkt);

        av_free_packet(&opkt);
        pkt= NULL;

        if(ret<0)
            return ret;
        if(url_ferror(s->pb))
            return url_ferror(s->pb);
    }
}

int av_write_trailer(AVFormatContext *s)
{
    int ret, i;

    for(;;){
        AVPacket pkt;
        ret= av_interleave_packet(s, &pkt, NULL, 1);
        if(ret<0) //FIXME cleanup needed for ret<0 ?
            goto fail;
        if(!ret)
            break;

        ret= s->oformat->write_packet(s, &pkt);

        av_free_packet(&pkt);

        if(ret<0)
            goto fail;
        if(url_ferror(s->pb))
            goto fail;
    }

    if(s->oformat->write_trailer)
        ret = s->oformat->write_trailer(s);
fail:
    if(ret == 0)
       ret=url_ferror(s->pb);
    for(i=0;i<s->nb_streams;i++) {
        av_freep(&s->streams[i]->priv_data);
        av_freep(&s->streams[i]->index_entries);
    }
    if (s->iformat && s->iformat->priv_class)
        av_opt_free(s->priv_data);
    av_freep(&s->priv_data);
    return ret;
}

void ff_program_add_stream_index(AVFormatContext *ac, int progid, unsigned int idx)
{
    int i, j;
    AVProgram *program=NULL;
    void *tmp;

    if (idx >= ac->nb_streams) {
        av_log(ac, AV_LOG_ERROR, "stream index %d is not valid\n", idx);
        return;
    }

    for(i=0; i<ac->nb_programs; i++){
        if(ac->programs[i]->id != progid)
            continue;
        program = ac->programs[i];
        for(j=0; j<program->nb_stream_indexes; j++)
            if(program->stream_index[j] == idx)
                return;

        tmp = av_realloc(program->stream_index, sizeof(unsigned int)*(program->nb_stream_indexes+1));
        if(!tmp)
            return;
        program->stream_index = tmp;
        program->stream_index[program->nb_stream_indexes++] = idx;
        return;
    }
}

static void print_fps(double d, const char *postfix){
    uint64_t v= lrintf(d*100);
    if     (v% 100      ) av_log(NULL, AV_LOG_INFO, ", %3.2f %s", d, postfix);
    else if(v%(100*1000)) av_log(NULL, AV_LOG_INFO, ", %1.0f %s", d, postfix);
    else                  av_log(NULL, AV_LOG_INFO, ", %1.0fk %s", d/1000, postfix);
}

static void dump_metadata(void *ctx, AVDictionary *m, const char *indent)
{
    if(m && !(m->count == 1 && av_dict_get(m, "language", NULL, 0))){
        AVDictionaryEntry *tag=NULL;

        av_log(ctx, AV_LOG_INFO, "%sMetadata:\n", indent);
        while((tag=av_dict_get(m, "", tag, AV_DICT_IGNORE_SUFFIX))) {
            if(strcmp("language", tag->key)){
                char tmp[256];
                int i;
                av_strlcpy(tmp, tag->value, sizeof(tmp));
                for(i=0; i<strlen(tmp); i++) if(tmp[i]==0xd) tmp[i]=' ';
                av_log(ctx, AV_LOG_INFO, "%s  %-16s: %s\n", indent, tag->key, tmp);
            }
        }
    }
}

/* "user interface" functions */
static void dump_stream_format(AVFormatContext *ic, int i, int index, int is_output)
{
    char buf[256];
    int flags = (is_output ? ic->oformat->flags : ic->iformat->flags);
    AVStream *st = ic->streams[i];
    int g = av_gcd(st->time_base.num, st->time_base.den);
    AVDictionaryEntry *lang = av_dict_get(st->metadata, "language", NULL, 0);
    avcodec_string(buf, sizeof(buf), st->codec, is_output);
    av_log(NULL, AV_LOG_INFO, "    Stream #%d.%d", index, i);
    /* the pid is an important information, so we display it */
    /* XXX: add a generic system */
    if (flags & AVFMT_SHOW_IDS)
        av_log(NULL, AV_LOG_INFO, "[0x%x]", st->id);
    if (lang)
        av_log(NULL, AV_LOG_INFO, "(%s)", lang->value);
    av_log(NULL, AV_LOG_DEBUG, ", %d, %d/%d", st->codec_info_nb_frames, st->time_base.num/g, st->time_base.den/g);
    av_log(NULL, AV_LOG_INFO, ": %s", buf);
    if (st->sample_aspect_ratio.num && // default
        av_cmp_q(st->sample_aspect_ratio, st->codec->sample_aspect_ratio)) {
        AVRational display_aspect_ratio;
        av_reduce(&display_aspect_ratio.num, &display_aspect_ratio.den,
                  st->codec->width*st->sample_aspect_ratio.num,
                  st->codec->height*st->sample_aspect_ratio.den,
                  1024*1024);
        av_log(NULL, AV_LOG_INFO, ", PAR %d:%d DAR %d:%d",
                 st->sample_aspect_ratio.num, st->sample_aspect_ratio.den,
                 display_aspect_ratio.num, display_aspect_ratio.den);
    }
    if(st->codec->codec_type == AVMEDIA_TYPE_VIDEO){
        if(st->avg_frame_rate.den && st->avg_frame_rate.num)
            print_fps(av_q2d(st->avg_frame_rate), "fps");
        if(st->r_frame_rate.den && st->r_frame_rate.num)
            print_fps(av_q2d(st->r_frame_rate), "tbr");
        if(st->time_base.den && st->time_base.num)
            print_fps(1/av_q2d(st->time_base), "tbn");
        if(st->codec->time_base.den && st->codec->time_base.num)
            print_fps(1/av_q2d(st->codec->time_base), "tbc");
    }
    if (st->disposition & AV_DISPOSITION_DEFAULT)
        av_log(NULL, AV_LOG_INFO, " (default)");
    if (st->disposition & AV_DISPOSITION_DUB)
        av_log(NULL, AV_LOG_INFO, " (dub)");
    if (st->disposition & AV_DISPOSITION_ORIGINAL)
        av_log(NULL, AV_LOG_INFO, " (original)");
    if (st->disposition & AV_DISPOSITION_COMMENT)
        av_log(NULL, AV_LOG_INFO, " (comment)");
    if (st->disposition & AV_DISPOSITION_LYRICS)
        av_log(NULL, AV_LOG_INFO, " (lyrics)");
    if (st->disposition & AV_DISPOSITION_KARAOKE)
        av_log(NULL, AV_LOG_INFO, " (karaoke)");
    if (st->disposition & AV_DISPOSITION_FORCED)
        av_log(NULL, AV_LOG_INFO, " (forced)");
    if (st->disposition & AV_DISPOSITION_HEARING_IMPAIRED)
        av_log(NULL, AV_LOG_INFO, " (hearing impaired)");
    if (st->disposition & AV_DISPOSITION_VISUAL_IMPAIRED)
        av_log(NULL, AV_LOG_INFO, " (visual impaired)");
    if (st->disposition & AV_DISPOSITION_CLEAN_EFFECTS)
        av_log(NULL, AV_LOG_INFO, " (clean effects)");
    av_log(NULL, AV_LOG_INFO, "\n");
    dump_metadata(NULL, st->metadata, "    ");
}

#if FF_API_DUMP_FORMAT
void dump_format(AVFormatContext *ic,
                 int index,
                 const char *url,
                 int is_output)
{
    av_dump_format(ic, index, url, is_output);
}
#endif

void av_dump_format(AVFormatContext *ic,
                    int index,
                    const char *url,
                    int is_output)
{
    int i;
    uint8_t *printed = av_mallocz(ic->nb_streams);
    if (ic->nb_streams && !printed)
        return;

    av_log(NULL, AV_LOG_INFO, "%s #%d, %s, %s '%s':\n",
            is_output ? "Output" : "Input",
            index,
            is_output ? ic->oformat->name : ic->iformat->name,
            is_output ? "to" : "from", url);
    dump_metadata(NULL, ic->metadata, "  ");
    if (!is_output) {
        av_log(NULL, AV_LOG_INFO, "  Duration: ");
        if (ic->duration != AV_NOPTS_VALUE) {
            int hours, mins, secs, us;
            secs = ic->duration / AV_TIME_BASE;
            us = ic->duration % AV_TIME_BASE;
            mins = secs / 60;
            secs %= 60;
            hours = mins / 60;
            mins %= 60;
            av_log(NULL, AV_LOG_INFO, "%02d:%02d:%02d.%02d", hours, mins, secs,
                   (100 * us) / AV_TIME_BASE);
        } else {
            av_log(NULL, AV_LOG_INFO, "N/A");
        }
        if (ic->start_time != AV_NOPTS_VALUE) {
            int secs, us;
            av_log(NULL, AV_LOG_INFO, ", start: ");
            secs = ic->start_time / AV_TIME_BASE;
            us = abs(ic->start_time % AV_TIME_BASE);
            av_log(NULL, AV_LOG_INFO, "%d.%06d",
                   secs, (int)av_rescale(us, 1000000, AV_TIME_BASE));
        }
        av_log(NULL, AV_LOG_INFO, ", bitrate: ");
        if (ic->bit_rate) {
            av_log(NULL, AV_LOG_INFO,"%d kb/s", ic->bit_rate / 1000);
        } else {
            av_log(NULL, AV_LOG_INFO, "N/A");
        }
        av_log(NULL, AV_LOG_INFO, "\n");
    }
    for (i = 0; i < ic->nb_chapters; i++) {
        AVChapter *ch = ic->chapters[i];
        av_log(NULL, AV_LOG_INFO, "    Chapter #%d.%d: ", index, i);
        av_log(NULL, AV_LOG_INFO, "start %f, ", ch->start * av_q2d(ch->time_base));
        av_log(NULL, AV_LOG_INFO, "end %f\n",   ch->end   * av_q2d(ch->time_base));

        dump_metadata(NULL, ch->metadata, "    ");
    }
    if(ic->nb_programs) {
        int j, k, total = 0;
        for(j=0; j<ic->nb_programs; j++) {
            AVDictionaryEntry *name = av_dict_get(ic->programs[j]->metadata,
                                                  "name", NULL, 0);
            av_log(NULL, AV_LOG_INFO, "  Program %d %s\n", ic->programs[j]->id,
                   name ? name->value : "");
            dump_metadata(NULL, ic->programs[j]->metadata, "    ");
            for(k=0; k<ic->programs[j]->nb_stream_indexes; k++) {
                dump_stream_format(ic, ic->programs[j]->stream_index[k], index, is_output);
                printed[ic->programs[j]->stream_index[k]] = 1;
            }
            total += ic->programs[j]->nb_stream_indexes;
        }
        if (total < ic->nb_streams)
            av_log(NULL, AV_LOG_INFO, "  No Program\n");
    }
    for(i=0;i<ic->nb_streams;i++)
        if (!printed[i])
            dump_stream_format(ic, i, index, is_output);

    av_free(printed);
}

#if FF_API_PARSE_FRAME_PARAM
#include "libavutil/parseutils.h"

int parse_image_size(int *width_ptr, int *height_ptr, const char *str)
{
    return av_parse_video_size(width_ptr, height_ptr, str);
}

int parse_frame_rate(int *frame_rate_num, int *frame_rate_den, const char *arg)
{
    AVRational frame_rate;
    int ret = av_parse_video_rate(&frame_rate, arg);
    *frame_rate_num= frame_rate.num;
    *frame_rate_den= frame_rate.den;
    return ret;
}
#endif

int64_t av_gettime(void)
{
    struct timeval tv;
    gettimeofday(&tv,NULL);
    return (int64_t)tv.tv_sec * 1000000 + tv.tv_usec;
}

uint64_t ff_ntp_time(void)
{
  return (av_gettime() / 1000) * 1000 + NTP_OFFSET_US;
}

#if FF_API_PARSE_DATE
#include "libavutil/parseutils.h"

int64_t parse_date(const char *timestr, int duration)
{
    int64_t timeval;
    av_parse_time(&timeval, timestr, duration);
    return timeval;
}
#endif

#if FF_API_FIND_INFO_TAG
#include "libavutil/parseutils.h"

int find_info_tag(char *arg, int arg_size, const char *tag1, const char *info)
{
    return av_find_info_tag(arg, arg_size, tag1, info);
}
#endif

int av_get_frame_filename(char *buf, int buf_size,
                          const char *path, int number)
{
    const char *p;
    char *q, buf1[20], c;
    int nd, len, percentd_found;

    q = buf;
    p = path;
    percentd_found = 0;
    for(;;) {
        c = *p++;
        if (c == '\0')
            break;
        if (c == '%') {
            do {
                nd = 0;
                while (isdigit(*p)) {
                    nd = nd * 10 + *p++ - '0';
                }
                c = *p++;
            } while (isdigit(c));

            switch(c) {
            case '%':
                goto addchar;
            case 'd':
                if (percentd_found)
                    goto fail;
                percentd_found = 1;
                snprintf(buf1, sizeof(buf1), "%0*d", nd, number);
                len = strlen(buf1);
                if ((q - buf + len) > buf_size - 1)
                    goto fail;
                memcpy(q, buf1, len);
                q += len;
                break;
            default:
                goto fail;
            }
        } else {
        addchar:
            if ((q - buf) < buf_size - 1)
                *q++ = c;
        }
    }
    if (!percentd_found)
        goto fail;
    *q = '\0';
    return 0;
 fail:
    *q = '\0';
    return -1;
}

static void hex_dump_internal(void *avcl, FILE *f, int level, uint8_t *buf, int size)
{
    int len, i, j, c;
#undef fprintf
#define PRINT(...) do { if (!f) av_log(avcl, level, __VA_ARGS__); else fprintf(f, __VA_ARGS__); } while(0)

    for(i=0;i<size;i+=16) {
        len = size - i;
        if (len > 16)
            len = 16;
        PRINT("%08x ", i);
        for(j=0;j<16;j++) {
            if (j < len)
                PRINT(" %02x", buf[i+j]);
            else
                PRINT("   ");
        }
        PRINT(" ");
        for(j=0;j<len;j++) {
            c = buf[i+j];
            if (c < ' ' || c > '~')
                c = '.';
            PRINT("%c", c);
        }
        PRINT("\n");
    }
#undef PRINT
}

void av_hex_dump(FILE *f, uint8_t *buf, int size)
{
    hex_dump_internal(NULL, f, 0, buf, size);
}

void av_hex_dump_log(void *avcl, int level, uint8_t *buf, int size)
{
    hex_dump_internal(avcl, NULL, level, buf, size);
}

static void pkt_dump_internal(void *avcl, FILE *f, int level, AVPacket *pkt, int dump_payload, AVRational time_base)
{
#undef fprintf
#define PRINT(...) do { if (!f) av_log(avcl, level, __VA_ARGS__); else fprintf(f, __VA_ARGS__); } while(0)
    PRINT("stream #%d:\n", pkt->stream_index);
    PRINT("  keyframe=%d\n", ((pkt->flags & AV_PKT_FLAG_KEY) != 0));
    PRINT("  duration=%0.3f\n", pkt->duration * av_q2d(time_base));
    /* DTS is _always_ valid after av_read_frame() */
    PRINT("  dts=");
    if (pkt->dts == AV_NOPTS_VALUE)
        PRINT("N/A");
    else
        PRINT("%0.3f", pkt->dts * av_q2d(time_base));
    /* PTS may not be known if B-frames are present. */
    PRINT("  pts=");
    if (pkt->pts == AV_NOPTS_VALUE)
        PRINT("N/A");
    else
        PRINT("%0.3f", pkt->pts * av_q2d(time_base));
    PRINT("\n");
    PRINT("  size=%d\n", pkt->size);
#undef PRINT
    if (dump_payload)
        av_hex_dump(f, pkt->data, pkt->size);
}

#if FF_API_PKT_DUMP
void av_pkt_dump(FILE *f, AVPacket *pkt, int dump_payload)
{
    AVRational tb = { 1, AV_TIME_BASE };
    pkt_dump_internal(NULL, f, 0, pkt, dump_payload, tb);
}
#endif

void av_pkt_dump2(FILE *f, AVPacket *pkt, int dump_payload, AVStream *st)
{
    pkt_dump_internal(NULL, f, 0, pkt, dump_payload, st->time_base);
}

#if FF_API_PKT_DUMP
void av_pkt_dump_log(void *avcl, int level, AVPacket *pkt, int dump_payload)
{
    AVRational tb = { 1, AV_TIME_BASE };
    pkt_dump_internal(avcl, NULL, level, pkt, dump_payload, tb);
}
#endif

void av_pkt_dump_log2(void *avcl, int level, AVPacket *pkt, int dump_payload,
                      AVStream *st)
{
    pkt_dump_internal(avcl, NULL, level, pkt, dump_payload, st->time_base);
}

#if FF_API_URL_SPLIT
attribute_deprecated
void ff_url_split(char *proto, int proto_size,
                  char *authorization, int authorization_size,
                  char *hostname, int hostname_size,
                  int *port_ptr,
                  char *path, int path_size,
                  const char *url)
{
    av_url_split(proto, proto_size,
                 authorization, authorization_size,
                 hostname, hostname_size,
                 port_ptr,
                 path, path_size,
                 url);
}
#endif

void av_url_split(char *proto, int proto_size,
                  char *authorization, int authorization_size,
                  char *hostname, int hostname_size,
                  int *port_ptr,
                  char *path, int path_size,
                  const char *url)
{
    const char *p, *ls, *at, *col, *brk;

    if (port_ptr)               *port_ptr = -1;
    if (proto_size > 0)         proto[0] = 0;
    if (authorization_size > 0) authorization[0] = 0;
    if (hostname_size > 0)      hostname[0] = 0;
    if (path_size > 0)          path[0] = 0;

    /* parse protocol */
    if ((p = strchr(url, ':'))) {
        av_strlcpy(proto, url, FFMIN(proto_size, p + 1 - url));
        p++; /* skip ':' */
        if (*p == '/') p++;
        if (*p == '/') p++;
    } else {
        /* no protocol means plain filename */
        av_strlcpy(path, url, path_size);
        return;
    }

    /* separate path from hostname */
    ls = strchr(p, '/');
    if(!ls)
        ls = strchr(p, '?');
    if(ls)
        av_strlcpy(path, ls, path_size);
    else
        ls = &p[strlen(p)]; // XXX

    /* the rest is hostname, use that to parse auth/port */
    if (ls != p) {
        /* authorization (user[:pass]@hostname) */
        if ((at = strchr(p, '@')) && at < ls) {
            av_strlcpy(authorization, p,
                       FFMIN(authorization_size, at + 1 - p));
            p = at + 1; /* skip '@' */
        }

        if (*p == '[' && (brk = strchr(p, ']')) && brk < ls) {
            /* [host]:port */
            av_strlcpy(hostname, p + 1,
                       FFMIN(hostname_size, brk - p));
            if (brk[1] == ':' && port_ptr)
                *port_ptr = atoi(brk + 2);
        } else if ((col = strchr(p, ':')) && col < ls) {
            av_strlcpy(hostname, p,
                       FFMIN(col + 1 - p, hostname_size));
            if (port_ptr) *port_ptr = atoi(col + 1);
        } else
            av_strlcpy(hostname, p,
                       FFMIN(ls + 1 - p, hostname_size));
    }
}

char *ff_data_to_hex(char *buff, const uint8_t *src, int s, int lowercase)
{
    int i;
    static const char hex_table_uc[16] = { '0', '1', '2', '3',
                                           '4', '5', '6', '7',
                                           '8', '9', 'A', 'B',
                                           'C', 'D', 'E', 'F' };
    static const char hex_table_lc[16] = { '0', '1', '2', '3',
                                           '4', '5', '6', '7',
                                           '8', '9', 'a', 'b',
                                           'c', 'd', 'e', 'f' };
    const char *hex_table = lowercase ? hex_table_lc : hex_table_uc;

    for(i = 0; i < s; i++) {
        buff[i * 2]     = hex_table[src[i] >> 4];
        buff[i * 2 + 1] = hex_table[src[i] & 0xF];
    }

    return buff;
}

int ff_hex_to_data(uint8_t *data, const char *p)
{
    int c, len, v;

    len = 0;
    v = 1;
    for (;;) {
        p += strspn(p, SPACE_CHARS);
        if (*p == '\0')
            break;
        c = toupper((unsigned char) *p++);
        if (c >= '0' && c <= '9')
            c = c - '0';
        else if (c >= 'A' && c <= 'F')
            c = c - 'A' + 10;
        else
            break;
        v = (v << 4) | c;
        if (v & 0x100) {
            if (data)
                data[len] = v;
            len++;
            v = 1;
        }
    }
    return len;
}

void av_set_pts_info(AVStream *s, int pts_wrap_bits,
                     unsigned int pts_num, unsigned int pts_den)
{
    AVRational new_tb;
    if(av_reduce(&new_tb.num, &new_tb.den, pts_num, pts_den, INT_MAX)){
        if(new_tb.num != pts_num)
            av_log(NULL, AV_LOG_DEBUG, "st:%d removing common factor %d from timebase\n", s->index, pts_num/new_tb.num);
    }else
        av_log(NULL, AV_LOG_WARNING, "st:%d has too large timebase, reducing\n", s->index);

    if(new_tb.num <= 0 || new_tb.den <= 0) {
        av_log(NULL, AV_LOG_ERROR, "Ignoring attempt to set invalid timebase for st:%d\n", s->index);
        return;
    }
    s->time_base = new_tb;
    s->pts_wrap_bits = pts_wrap_bits;
}

int ff_url_join(char *str, int size, const char *proto,
                const char *authorization, const char *hostname,
                int port, const char *fmt, ...)
{
#if CONFIG_NETWORK
    struct addrinfo hints, *ai;
#endif

    str[0] = '\0';
    if (proto)
        av_strlcatf(str, size, "%s://", proto);
    if (authorization && authorization[0])
        av_strlcatf(str, size, "%s@", authorization);
#if CONFIG_NETWORK && defined(AF_INET6)
    /* Determine if hostname is a numerical IPv6 address,
     * properly escape it within [] in that case. */
    memset(&hints, 0, sizeof(hints));
    hints.ai_flags = AI_NUMERICHOST;
    if (!getaddrinfo(hostname, NULL, &hints, &ai)) {
        if (ai->ai_family == AF_INET6) {
            av_strlcat(str, "[", size);
            av_strlcat(str, hostname, size);
            av_strlcat(str, "]", size);
        } else {
            av_strlcat(str, hostname, size);
        }
        freeaddrinfo(ai);
    } else
#endif
        /* Not an IPv6 address, just output the plain string. */
        av_strlcat(str, hostname, size);

    if (port >= 0)
        av_strlcatf(str, size, ":%d", port);
    if (fmt) {
        va_list vl;
        int len = strlen(str);

        va_start(vl, fmt);
        vsnprintf(str + len, size > len ? size - len : 0, fmt, vl);
        va_end(vl);
    }
    return strlen(str);
}

int ff_write_chained(AVFormatContext *dst, int dst_stream, AVPacket *pkt,
                     AVFormatContext *src)
{
    AVPacket local_pkt;

    local_pkt = *pkt;
    local_pkt.stream_index = dst_stream;
    if (pkt->pts != AV_NOPTS_VALUE)
        local_pkt.pts = av_rescale_q(pkt->pts,
                                     src->streams[pkt->stream_index]->time_base,
                                     dst->streams[dst_stream]->time_base);
    if (pkt->dts != AV_NOPTS_VALUE)
        local_pkt.dts = av_rescale_q(pkt->dts,
                                     src->streams[pkt->stream_index]->time_base,
                                     dst->streams[dst_stream]->time_base);
    return av_write_frame(dst, &local_pkt);
}

void ff_parse_key_value(const char *str, ff_parse_key_val_cb callback_get_buf,
                        void *context)
{
    const char *ptr = str;

    /* Parse key=value pairs. */
    for (;;) {
        const char *key;
        char *dest = NULL, *dest_end;
        int key_len, dest_len = 0;

        /* Skip whitespace and potential commas. */
        while (*ptr && (isspace(*ptr) || *ptr == ','))
            ptr++;
        if (!*ptr)
            break;

        key = ptr;

        if (!(ptr = strchr(key, '=')))
            break;
        ptr++;
        key_len = ptr - key;

        callback_get_buf(context, key, key_len, &dest, &dest_len);
        dest_end = dest + dest_len - 1;

        if (*ptr == '\"') {
            ptr++;
            while (*ptr && *ptr != '\"') {
                if (*ptr == '\\') {
                    if (!ptr[1])
                        break;
                    if (dest && dest < dest_end)
                        *dest++ = ptr[1];
                    ptr += 2;
                } else {
                    if (dest && dest < dest_end)
                        *dest++ = *ptr;
                    ptr++;
                }
            }
            if (*ptr == '\"')
                ptr++;
        } else {
            for (; *ptr && !(isspace(*ptr) || *ptr == ','); ptr++)
                if (dest && dest < dest_end)
                    *dest++ = *ptr;
        }
        if (dest)
            *dest = 0;
    }
}

int ff_find_stream_index(AVFormatContext *s, int id)
{
    int i;
    for (i = 0; i < s->nb_streams; i++) {
        if (s->streams[i]->id == id)
            return i;
    }
    return -1;
}

void ff_make_absolute_url(char *buf, int size, const char *base,
                          const char *rel)
{
    char *sep;
    /* Absolute path, relative to the current server */
    if (base && strstr(base, "://") && rel[0] == '/') {
        if (base != buf)
            av_strlcpy(buf, base, size);
        sep = strstr(buf, "://");
        if (sep) {
            sep += 3;
            sep = strchr(sep, '/');
            if (sep)
                *sep = '\0';
        }
        av_strlcat(buf, rel, size);
        return;
    }
    /* If rel actually is an absolute url, just copy it */
    if (!base || strstr(rel, "://") || rel[0] == '/') {
        av_strlcpy(buf, rel, size);
        return;
    }
    if (base != buf)
        av_strlcpy(buf, base, size);
    /* Remove the file name from the base url */
    sep = strrchr(buf, '/');
    if (sep)
        sep[1] = '\0';
    else
        buf[0] = '\0';
    while (av_strstart(rel, "../", NULL) && sep) {
        /* Remove the path delimiter at the end */
        sep[0] = '\0';
        sep = strrchr(buf, '/');
        /* If the next directory name to pop off is "..", break here */
        if (!strcmp(sep ? &sep[1] : buf, "..")) {
            /* Readd the slash we just removed */
            av_strlcat(buf, "/", size);
            break;
        }
        /* Cut off the directory name */
        if (sep)
            sep[1] = '\0';
        else
            buf[0] = '\0';
        rel += 3;
    }
    av_strlcat(buf, rel, size);
}<|MERGE_RESOLUTION|>--- conflicted
+++ resolved
@@ -535,39 +535,11 @@
 
     err = avformat_open_input(ic_ptr, filename, fmt, &opts);
 
-<<<<<<< HEAD
-    if (!(ic->flags&AVFMT_FLAG_PRIV_OPT) && pb && !ic->data_offset)
-        ic->data_offset = avio_tell(ic->pb);
-
 #if FF_API_OLD_METADATA
     ff_metadata_demux_compat(ic);
 #endif
-
-    ic->raw_packet_buffer_remaining_size = RAW_PACKET_BUFFER_SIZE;
-
-    *ic_ptr = ic;
-    return 0;
- fail:
-    if (ic) {
-        int i;
-        av_freep(&ic->priv_data);
-        for(i=0;i<ic->nb_streams;i++) {
-            AVStream *st = ic->streams[i];
-            if (st) {
-                av_free(st->priv_data);
-                av_free(st->codec->extradata);
-                av_free(st->codec);
-                av_free(st->info);
-            }
-            av_free(st);
-        }
-    }
-    av_free(ic);
-    *ic_ptr = NULL;
-=======
 fail:
     av_dict_free(&opts);
->>>>>>> d39b33c6
     return err;
 }
 #endif
@@ -693,18 +665,11 @@
         return 0;
     }
 
-<<<<<<< HEAD
-    /* Do not open file if the format does not need it. XXX: specific
-       hack needed to handle RTSP/TCP */
-    if (!fmt || !(fmt->flags & AVFMT_NOFILE)) {
-        /* if no file needed do not try to open one */
-        if ((err=avio_open(&pb, filename, AVIO_RDONLY)) < 0) {
-=======
     if ( (s->iformat && s->iformat->flags & AVFMT_NOFILE) ||
         (!s->iformat && (s->iformat = av_probe_input_format(&pd, 0))))
         return 0;
 
-    if ((ret = avio_open(&s->pb, filename, AVIO_FLAG_READ)) < 0)
+    if ((ret = avio_open(&s->pb, filename, AVIO_RDONLY)) < 0)
        return ret;
     if (s->iformat)
         return 0;
@@ -736,7 +701,6 @@
     if (s->iformat->flags & AVFMT_NEEDNUMBER) {
         if (!av_filename_number_test(filename)) {
             ret = AVERROR(EINVAL);
->>>>>>> d39b33c6
             goto fail;
         }
     }
@@ -762,15 +726,8 @@
     if (s->pb)
         ff_id3v2_read(s, ID3v2_DEFAULT_MAGIC);
 
-<<<<<<< HEAD
-    /* check filename in case an image number is expected */
-    if (fmt->flags & AVFMT_NEEDNUMBER) {
-        if (!av_filename_number_test(filename)) {
-            err = AVERROR_NUMEXPECTED;
-=======
     if (!(s->flags&AVFMT_FLAG_PRIV_OPT) && s->iformat->read_header)
         if ((ret = s->iformat->read_header(s, &ap)) < 0)
->>>>>>> d39b33c6
             goto fail;
 
     if (!(s->flags&AVFMT_FLAG_PRIV_OPT) && s->pb && !s->data_offset)
