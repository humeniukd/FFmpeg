--- conflicted
+++ resolved
@@ -223,7 +223,7 @@
     os->bufsize = DECODER_BUFFER_SIZE;
     os->buf = av_malloc(os->bufsize + FF_INPUT_BUFFER_PADDING_SIZE);
     os->header = -1;
-<<<<<<< HEAD
+    os->start_granule = OGG_NOGRANULE_VALUE;
     if (!os->buf)
         return AVERROR(ENOMEM);
 
@@ -232,17 +232,6 @@
     if (!st) {
         av_freep(&os->buf);
         return AVERROR(ENOMEM);
-=======
-    os->start_granule = OGG_NOGRANULE_VALUE;
-
-    if (new_avstream) {
-        st = avformat_new_stream(s, NULL);
-        if (!st)
-            return AVERROR(ENOMEM);
-
-        st->id = idx;
-        avpriv_set_pts_info(st, 64, 1, 1000000);
->>>>>>> d1f05dd1
     }
     st->id = idx;
     avpriv_set_pts_info(st, 64, 1, 1000000);
@@ -536,38 +525,6 @@
     return 0;
 }
 
-<<<<<<< HEAD
-=======
-static int ogg_get_headers(AVFormatContext *s)
-{
-    struct ogg *ogg = s->priv_data;
-    int ret, i;
-
-    do{
-        ret = ogg_packet(s, NULL, NULL, NULL, NULL);
-        if (ret < 0)
-            return ret;
-    }while (!ogg->headers);
-
-    for (i = 0; i < ogg->nstreams; i++) {
-        struct ogg_stream *os = ogg->streams + i;
-
-        if (os->codec && os->codec->nb_header &&
-            os->nb_header < os->codec->nb_header) {
-            av_log(s, AV_LOG_ERROR,
-                   "Headers mismatch for stream %d\n", i);
-            return AVERROR_INVALIDDATA;
-        }
-        if (os->start_granule != OGG_NOGRANULE_VALUE)
-            os->lastpts = s->streams[i]->start_time =
-                ogg_gptopts(s, i, os->start_granule, NULL);
-    }
-    av_dlog(s, "found headers\n");
-
-    return 0;
-}
-
->>>>>>> d1f05dd1
 static int ogg_get_length(AVFormatContext *s)
 {
     struct ogg *ogg = s->priv_data;
@@ -653,6 +610,9 @@
         } else if (os->codec && os->nb_header < os->codec->nb_header) {
             av_log(s, AV_LOG_WARNING, "Number of headers (%d) mismatch for stream %d\n", os->nb_header, i);
         }
+        if (os->start_granule != OGG_NOGRANULE_VALUE)
+            os->lastpts = s->streams[i]->start_time =
+                ogg_gptopts(s, i, os->start_granule, NULL);
     }
 
     //linear granulepos seek from end
