--- conflicted
+++ resolved
@@ -107,11 +107,7 @@
     return -1;
 }
 
-<<<<<<< HEAD
-static const MXFSamplesPerFrame mxf_samples_per_frames[] = {
-=======
 static const MXFSamplesPerFrame mxf_spf[] = {
->>>>>>> e118bb1a
     { { 1001, 24000 }, { 2002, 0,    0,    0,    0,    0 } }, // FILM 23.976
     { { 1, 24},        { 2000, 0,    0,    0,    0,    0 } }, // FILM 24
     { { 1001, 30000 }, { 1602, 1601, 1602, 1601, 1602, 0 } }, // NTSC 29.97
@@ -120,26 +116,6 @@
     { { 1, 50 },       { 960,  0,    0,    0,    0,    0 } }, // PAL 50
 };
 
-<<<<<<< HEAD
-const MXFSamplesPerFrame *ff_mxf_get_samples_per_frame(AVFormatContext *s, AVRational time_base)
-{
-    int i;
-    for (i = 0; i < FF_ARRAY_ELEMS(mxf_samples_per_frames); i++) {
-        if (!av_cmp_q(mxf_samples_per_frames[i].time_base, time_base))
-            return &mxf_samples_per_frames[i];
-    }
-
-    // Find closest container time base for approximative codec time base like 1/29.97, 1/30, ...
-    for (i = 0; i < FF_ARRAY_ELEMS(mxf_samples_per_frames); i++) {
-        if (fabs(av_q2d(mxf_samples_per_frames[i].time_base) - av_q2d(time_base)) < 0.0001) {
-            av_log(s, AV_LOG_WARNING, "%d/%d input time base matched %d/%d container time base\n",
-                   time_base.num, time_base.den,
-                   mxf_samples_per_frames[i].time_base.num, mxf_samples_per_frames[i].time_base.den);
-            return &mxf_samples_per_frames[i];
-        }
-    }
-    return NULL;
-=======
 static const AVRational mxf_time_base[] = {
     { 1001, 24000 },
     { 1, 24},
@@ -169,5 +145,4 @@
                mxf_spf[idx].time_base.den);
 
     return &mxf_spf[idx];
->>>>>>> e118bb1a
 }