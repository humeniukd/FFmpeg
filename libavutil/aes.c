/*
 * copyright (c) 2007 Michael Niedermayer <michaelni@gmx.at>
 *
 * some optimization ideas from aes128.c by Reimar Doeffinger
 *
 * This file is part of FFmpeg.
 *
 * FFmpeg is free software; you can redistribute it and/or
 * modify it under the terms of the GNU Lesser General Public
 * License as published by the Free Software Foundation; either
 * version 2.1 of the License, or (at your option) any later version.
 *
 * FFmpeg is distributed in the hope that it will be useful,
 * but WITHOUT ANY WARRANTY; without even the implied warranty of
 * MERCHANTABILITY or FITNESS FOR A PARTICULAR PURPOSE.  See the GNU
 * Lesser General Public License for more details.
 *
 * You should have received a copy of the GNU Lesser General Public
 * License along with FFmpeg; if not, write to the Free Software
 * Foundation, Inc., 51 Franklin Street, Fifth Floor, Boston, MA 02110-1301 USA
 */

#include "common.h"
#include "aes.h"
#include "aes_internal.h"
#include "intreadwrite.h"
#include "timer.h"

const int av_aes_size= sizeof(AVAES);

struct AVAES *av_aes_alloc(void)
{
    return av_mallocz(sizeof(struct AVAES));
}

static const uint8_t rcon[10] = {
    0x01, 0x02, 0x04, 0x08, 0x10, 0x20, 0x40, 0x80, 0x1b, 0x36
};

static uint8_t     sbox[256];
static uint8_t inv_sbox[256];
#if CONFIG_SMALL
static uint32_t enc_multbl[1][256];
static uint32_t dec_multbl[1][256];
#else
static uint32_t enc_multbl[4][256];
static uint32_t dec_multbl[4][256];
#endif

#if HAVE_BIGENDIAN
#   define ROT(x, s) (((x) >> (s)) | ((x) << (32-(s))))
#else
#   define ROT(x, s) (((x) << (s)) | ((x) >> (32-(s))))
#endif

static inline void addkey(av_aes_block *dst, const av_aes_block *src,
                          const av_aes_block *round_key)
{
    dst->u64[0] = src->u64[0] ^ round_key->u64[0];
    dst->u64[1] = src->u64[1] ^ round_key->u64[1];
}

static inline void addkey_s(av_aes_block *dst, const uint8_t *src,
                            const av_aes_block *round_key)
{
    dst->u64[0] = AV_RN64(src)     ^ round_key->u64[0];
    dst->u64[1] = AV_RN64(src + 8) ^ round_key->u64[1];
}

static inline void addkey_d(uint8_t *dst, const av_aes_block *src,
                            const av_aes_block *round_key)
{
    AV_WN64(dst,     src->u64[0] ^ round_key->u64[0]);
    AV_WN64(dst + 8, src->u64[1] ^ round_key->u64[1]);
}

static void subshift(av_aes_block s0[2], int s, const uint8_t *box)
{
    av_aes_block *s1 = (av_aes_block *) (s0[0].u8 - s);
    av_aes_block *s3 = (av_aes_block *) (s0[0].u8 + s);

    s0[0].u8[ 0] = box[s0[1].u8[ 0]];
    s0[0].u8[ 4] = box[s0[1].u8[ 4]];
    s0[0].u8[ 8] = box[s0[1].u8[ 8]];
    s0[0].u8[12] = box[s0[1].u8[12]];
    s1[0].u8[ 3] = box[s1[1].u8[ 7]];
    s1[0].u8[ 7] = box[s1[1].u8[11]];
    s1[0].u8[11] = box[s1[1].u8[15]];
    s1[0].u8[15] = box[s1[1].u8[ 3]];
    s0[0].u8[ 2] = box[s0[1].u8[10]];
    s0[0].u8[10] = box[s0[1].u8[ 2]];
    s0[0].u8[ 6] = box[s0[1].u8[14]];
    s0[0].u8[14] = box[s0[1].u8[ 6]];
    s3[0].u8[ 1] = box[s3[1].u8[13]];
    s3[0].u8[13] = box[s3[1].u8[ 9]];
    s3[0].u8[ 9] = box[s3[1].u8[ 5]];
    s3[0].u8[ 5] = box[s3[1].u8[ 1]];
}

static inline int mix_core(uint32_t multbl[][256], int a, int b, int c, int d)
{
#if CONFIG_SMALL
    return multbl[0][a] ^ ROT(multbl[0][b], 8) ^ ROT(multbl[0][c], 16) ^ ROT(multbl[0][d], 24);
#else
    return multbl[0][a] ^ multbl[1][b] ^ multbl[2][c] ^ multbl[3][d];
#endif
}

static inline void mix(av_aes_block state[2], uint32_t multbl[][256], int s1, int s3)
{
    uint8_t (*src)[4] = state[1].u8x4;
    state[0].u32[0] = mix_core(multbl, src[0][0], src[s1    ][1], src[2][2], src[s3    ][3]);
    state[0].u32[1] = mix_core(multbl, src[1][0], src[s3 - 1][1], src[3][2], src[s1 - 1][3]);
    state[0].u32[2] = mix_core(multbl, src[2][0], src[s3    ][1], src[0][2], src[s1    ][3]);
    state[0].u32[3] = mix_core(multbl, src[3][0], src[s1 - 1][1], src[1][2], src[s3 - 1][3]);
}

static inline void aes_crypt(AVAES *a, int s, const uint8_t *sbox,
                         uint32_t multbl[][256])
{
    int r;

    for (r = a->rounds - 1; r > 0; r--) {
        mix(a->state, multbl, 3 - s, 1 + s);
        addkey(&a->state[1], &a->state[0], &a->round_key[r]);
    }

    subshift(&a->state[0], s, sbox);
}

static void aes_encrypt(AVAES *a, uint8_t *dst, const uint8_t *src,
                        int count, uint8_t *iv, int rounds)
{
    while (count--) {
        addkey_s(&a->state[1], src, &a->round_key[rounds]);
        if (iv)
            addkey_s(&a->state[1], iv, &a->state[1]);
        aes_crypt(a, 2, sbox, enc_multbl);
        addkey_d(dst, &a->state[0], &a->round_key[0]);
        if (iv)
            memcpy(iv, dst, 16);
        src += 16;
        dst += 16;
    }
}

static void aes_decrypt(AVAES *a, uint8_t *dst, const uint8_t *src,
                        int count, uint8_t *iv, int rounds)
{
    while (count--) {
        addkey_s(&a->state[1], src, &a->round_key[rounds]);
        aes_crypt(a, 0, inv_sbox, dec_multbl);
        if (iv) {
            addkey_s(&a->state[0], iv, &a->state[0]);
            memcpy(iv, src, 16);
        }
        addkey_d(dst, &a->state[0], &a->round_key[0]);
        src += 16;
        dst += 16;
    }
}

void av_aes_crypt(AVAES *a, uint8_t *dst, const uint8_t *src,
                  int count, uint8_t *iv, int decrypt)
{
    a->crypt(a, dst, src, count, iv, a->rounds);
}

static void init_multbl2(uint32_t tbl[][256], const int c[4],
                         const uint8_t *log8, const uint8_t *alog8,
                         const uint8_t *sbox)
{
    int i;

    for (i = 0; i < 256; i++) {
        int x = sbox[i];
        if (x) {
            int k, l, m, n;
            x = log8[x];
            k = alog8[x + log8[c[0]]];
            l = alog8[x + log8[c[1]]];
            m = alog8[x + log8[c[2]]];
            n = alog8[x + log8[c[3]]];
            tbl[0][i] = AV_NE(MKBETAG(k, l, m, n), MKTAG(k, l, m, n));
#if !CONFIG_SMALL
            tbl[1][i] = ROT(tbl[0][i], 8);
            tbl[2][i] = ROT(tbl[0][i], 16);
            tbl[3][i] = ROT(tbl[0][i], 24);
#endif
        }
    }
}

// this is based on the reference AES code by Paulo Barreto and Vincent Rijmen
int av_aes_init(AVAES *a, const uint8_t *key, int key_bits, int decrypt)
{
    int i, j, t, rconpointer = 0;
    uint8_t tk[8][4];
    int KC = key_bits >> 5;
    int rounds = KC + 6;
    uint8_t log8[256];
    uint8_t alog8[512];

    a->crypt = decrypt ? aes_decrypt : aes_encrypt;

    if (!enc_multbl[FF_ARRAY_ELEMS(enc_multbl) - 1][FF_ARRAY_ELEMS(enc_multbl[0]) - 1]) {
        j = 1;
        for (i = 0; i < 255; i++) {
            alog8[i] = alog8[i + 255] = j;
            log8[j] = i;
            j ^= j + j;
            if (j > 255)
                j ^= 0x11B;
        }
        for (i = 0; i < 256; i++) {
            j = i ? alog8[255 - log8[i]] : 0;
            j ^= (j << 1) ^ (j << 2) ^ (j << 3) ^ (j << 4);
            j = (j ^ (j >> 8) ^ 99) & 255;
            inv_sbox[j] = i;
            sbox[i]     = j;
        }
        init_multbl2(dec_multbl, (const int[4]) { 0xe, 0x9, 0xd, 0xb },
                     log8, alog8, inv_sbox);
        init_multbl2(enc_multbl, (const int[4]) { 0x2, 0x1, 0x1, 0x3 },
                     log8, alog8, sbox);
    }

    if (key_bits != 128 && key_bits != 192 && key_bits != 256)
        return AVERROR(EINVAL);

    a->rounds = rounds;

    memcpy(tk, key, KC * 4);
    memcpy(a->round_key[0].u8, key, KC * 4);

    for (t = KC * 4; t < (rounds + 1) * 16; t += KC * 4) {
        for (i = 0; i < 4; i++)
            tk[0][i] ^= sbox[tk[KC - 1][(i + 1) & 3]];
        tk[0][0] ^= rcon[rconpointer++];

        for (j = 1; j < KC; j++) {
            if (KC != 8 || j != KC >> 1)
                for (i = 0; i < 4; i++)
                    tk[j][i] ^= tk[j - 1][i];
            else
                for (i = 0; i < 4; i++)
                    tk[j][i] ^= sbox[tk[j - 1][i]];
        }

        memcpy(a->round_key[0].u8 + t, tk, KC * 4);
    }

    if (decrypt) {
        for (i = 1; i < rounds; i++) {
            av_aes_block tmp[3];
            tmp[2] = a->round_key[i];
            subshift(&tmp[1], 0, sbox);
            mix(tmp, dec_multbl, 1, 3);
            a->round_key[i] = tmp[0];
        }
    } else {
        for (i = 0; i < (rounds + 1) >> 1; i++)
            FFSWAP(av_aes_block, a->round_key[i], a->round_key[rounds - i]);
    }

    return 0;
<<<<<<< HEAD
}

#ifdef TEST
// LCOV_EXCL_START
#include <string.h>

#include "lfg.h"
#include "log.h"

int main(int argc, char **argv)
{
    int i, j;
    AVAES b;
    uint8_t rkey[2][16] = {
        { 0 },
        { 0x10, 0xa5, 0x88, 0x69, 0xd7, 0x4b, 0xe5, 0xa3,
          0x74, 0xcf, 0x86, 0x7c, 0xfb, 0x47, 0x38, 0x59 }
    };
    uint8_t pt[32], rpt[2][16] = {
        { 0x6a, 0x84, 0x86, 0x7c, 0xd7, 0x7e, 0x12, 0xad,
          0x07, 0xea, 0x1b, 0xe8, 0x95, 0xc5, 0x3f, 0xa3 },
        { 0 }
    };
    uint8_t rct[2][16] = {
        { 0x73, 0x22, 0x81, 0xc0, 0xa0, 0xaa, 0xb8, 0xf7,
          0xa5, 0x4a, 0x0c, 0x67, 0xa0, 0xc4, 0x5e, 0xcf },
        { 0x6d, 0x25, 0x1e, 0x69, 0x44, 0xb0, 0x51, 0xe0,
          0x4e, 0xaa, 0x6f, 0xb4, 0xdb, 0xf7, 0x84, 0x65 }
    };
    uint8_t temp[32];
    uint8_t iv[2][16];
    int err = 0;

    av_log_set_level(AV_LOG_DEBUG);

    for (i = 0; i < 2; i++) {
        av_aes_init(&b, rkey[i], 128, 1);
        av_aes_crypt(&b, temp, rct[i], 1, NULL, 1);
        for (j = 0; j < 16; j++) {
            if (rpt[i][j] != temp[j]) {
                av_log(NULL, AV_LOG_ERROR, "%d %02X %02X\n",
                       j, rpt[i][j], temp[j]);
                err = 1;
            }
        }
    }

    if (argc > 1 && !strcmp(argv[1], "-t")) {
        AVAES ae, ad;
        AVLFG prng;

        av_aes_init(&ae, (const uint8_t*)"PI=3.141592654..", 128, 0);
        av_aes_init(&ad, (const uint8_t*)"PI=3.141592654..", 128, 1);
        av_lfg_init(&prng, 1);

        for (i = 0; i < 10000; i++) {
            for (j = 0; j < 32; j++)
                pt[j] = av_lfg_get(&prng);
            for (j = 0; j < 16; j++)
                iv[0][j] = iv[1][j] = av_lfg_get(&prng);
            {
                START_TIMER;
                av_aes_crypt(&ae, temp, pt, 2, iv[0], 0);
                if (!(i & (i - 1)))
                    av_log(NULL, AV_LOG_ERROR, "%02X %02X %02X %02X\n",
                           temp[0], temp[5], temp[10], temp[15]);
                av_aes_crypt(&ad, temp, temp, 2, iv[1], 1);
                av_aes_crypt(&ae, temp, pt, 2, NULL, 0);
                if (!(i & (i - 1)))
                    av_log(NULL, AV_LOG_ERROR, "%02X %02X %02X %02X\n",
                           temp[0], temp[5], temp[10], temp[15]);
                av_aes_crypt(&ad, temp, temp, 2, NULL, 1);
                STOP_TIMER("aes");
            }
            for (j = 0; j < 16; j++) {
                if (pt[j] != temp[j]) {
                    av_log(NULL, AV_LOG_ERROR, "%d %d %02X %02X\n",
                           i, j, pt[j], temp[j]);
                }
            }
        }
    }
    return err;
}
// LCOV_EXCL_STOP
#endif
=======
}
>>>>>>> d12b5b2f
<|MERGE_RESOLUTION|>--- conflicted
+++ resolved
@@ -264,93 +264,4 @@
     }
 
     return 0;
-<<<<<<< HEAD
-}
-
-#ifdef TEST
-// LCOV_EXCL_START
-#include <string.h>
-
-#include "lfg.h"
-#include "log.h"
-
-int main(int argc, char **argv)
-{
-    int i, j;
-    AVAES b;
-    uint8_t rkey[2][16] = {
-        { 0 },
-        { 0x10, 0xa5, 0x88, 0x69, 0xd7, 0x4b, 0xe5, 0xa3,
-          0x74, 0xcf, 0x86, 0x7c, 0xfb, 0x47, 0x38, 0x59 }
-    };
-    uint8_t pt[32], rpt[2][16] = {
-        { 0x6a, 0x84, 0x86, 0x7c, 0xd7, 0x7e, 0x12, 0xad,
-          0x07, 0xea, 0x1b, 0xe8, 0x95, 0xc5, 0x3f, 0xa3 },
-        { 0 }
-    };
-    uint8_t rct[2][16] = {
-        { 0x73, 0x22, 0x81, 0xc0, 0xa0, 0xaa, 0xb8, 0xf7,
-          0xa5, 0x4a, 0x0c, 0x67, 0xa0, 0xc4, 0x5e, 0xcf },
-        { 0x6d, 0x25, 0x1e, 0x69, 0x44, 0xb0, 0x51, 0xe0,
-          0x4e, 0xaa, 0x6f, 0xb4, 0xdb, 0xf7, 0x84, 0x65 }
-    };
-    uint8_t temp[32];
-    uint8_t iv[2][16];
-    int err = 0;
-
-    av_log_set_level(AV_LOG_DEBUG);
-
-    for (i = 0; i < 2; i++) {
-        av_aes_init(&b, rkey[i], 128, 1);
-        av_aes_crypt(&b, temp, rct[i], 1, NULL, 1);
-        for (j = 0; j < 16; j++) {
-            if (rpt[i][j] != temp[j]) {
-                av_log(NULL, AV_LOG_ERROR, "%d %02X %02X\n",
-                       j, rpt[i][j], temp[j]);
-                err = 1;
-            }
-        }
-    }
-
-    if (argc > 1 && !strcmp(argv[1], "-t")) {
-        AVAES ae, ad;
-        AVLFG prng;
-
-        av_aes_init(&ae, (const uint8_t*)"PI=3.141592654..", 128, 0);
-        av_aes_init(&ad, (const uint8_t*)"PI=3.141592654..", 128, 1);
-        av_lfg_init(&prng, 1);
-
-        for (i = 0; i < 10000; i++) {
-            for (j = 0; j < 32; j++)
-                pt[j] = av_lfg_get(&prng);
-            for (j = 0; j < 16; j++)
-                iv[0][j] = iv[1][j] = av_lfg_get(&prng);
-            {
-                START_TIMER;
-                av_aes_crypt(&ae, temp, pt, 2, iv[0], 0);
-                if (!(i & (i - 1)))
-                    av_log(NULL, AV_LOG_ERROR, "%02X %02X %02X %02X\n",
-                           temp[0], temp[5], temp[10], temp[15]);
-                av_aes_crypt(&ad, temp, temp, 2, iv[1], 1);
-                av_aes_crypt(&ae, temp, pt, 2, NULL, 0);
-                if (!(i & (i - 1)))
-                    av_log(NULL, AV_LOG_ERROR, "%02X %02X %02X %02X\n",
-                           temp[0], temp[5], temp[10], temp[15]);
-                av_aes_crypt(&ad, temp, temp, 2, NULL, 1);
-                STOP_TIMER("aes");
-            }
-            for (j = 0; j < 16; j++) {
-                if (pt[j] != temp[j]) {
-                    av_log(NULL, AV_LOG_ERROR, "%d %d %02X %02X\n",
-                           i, j, pt[j], temp[j]);
-                }
-            }
-        }
-    }
-    return err;
-}
-// LCOV_EXCL_STOP
-#endif
-=======
-}
->>>>>>> d12b5b2f
+}
