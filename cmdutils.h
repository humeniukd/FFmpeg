--- conflicted
+++ resolved
@@ -277,33 +277,21 @@
  * libraries.
  * This option processing function does not utilize the arguments.
  */
-<<<<<<< HEAD
-int opt_version(const char *opt, const char *arg);
-=======
 int show_version(const char *opt, const char *arg);
->>>>>>> d3810c47
 
 /**
  * Print the license of the program to stdout. The license depends on
  * the license of the libraries compiled into the program.
  * This option processing function does not utilize the arguments.
  */
-<<<<<<< HEAD
-int opt_license(const char *opt, const char *arg);
-=======
 int show_license(const char *opt, const char *arg);
->>>>>>> d3810c47
 
 /**
  * Print a listing containing all the formats supported by the
  * program.
  * This option processing function does not utilize the arguments.
  */
-<<<<<<< HEAD
-int opt_formats(const char *opt, const char *arg);
-=======
 int show_formats(const char *opt, const char *arg);
->>>>>>> d3810c47
 
 /**
  * Print a listing containing all the codecs supported by the
@@ -329,44 +317,28 @@
  * program.
  * This option processing function does not utilize the arguments.
  */
-<<<<<<< HEAD
-int opt_filters(const char *opt, const char *arg);
-=======
 int show_filters(const char *opt, const char *arg);
->>>>>>> d3810c47
 
 /**
  * Print a listing containing all the bit stream filters supported by the
  * program.
  * This option processing function does not utilize the arguments.
  */
-<<<<<<< HEAD
-int opt_bsfs(const char *opt, const char *arg);
-=======
 int show_bsfs(const char *opt, const char *arg);
->>>>>>> d3810c47
 
 /**
  * Print a listing containing all the protocols supported by the
  * program.
  * This option processing function does not utilize the arguments.
  */
-<<<<<<< HEAD
-int opt_protocols(const char *opt, const char *arg);
-=======
 int show_protocols(const char *opt, const char *arg);
->>>>>>> d3810c47
 
 /**
  * Print a listing containing all the pixel formats supported by the
  * program.
  * This option processing function does not utilize the arguments.
  */
-<<<<<<< HEAD
-int opt_pix_fmts(const char *opt, const char *arg);
-=======
 int show_pix_fmts(const char *opt, const char *arg);
->>>>>>> d3810c47
 
 /**
  * Print a listing containing all the sample formats supported by the
