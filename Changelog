--- conflicted
+++ resolved
@@ -1,21 +1,19 @@
 Entries are sorted chronologically from oldest to youngest within each release,
 releases are sorted from youngest to oldest.
 
-version 0.6.3:
-<<<<<<< HEAD
-- AMV: Fix possibly exploitable crash.
-- Fix apparently exploitable race condition.
-=======
+version 0.6.4:
 
 - fix compilation with --enable-hardcoded-tables
 - mjpeg: Detect overreads in mjpeg_decode_scan() and error out.
 - aac: add headers needed for log2f()
-- Fix races in default av_log handler (possibly exploitable)
 - lavf: inspect more frames for fps when container time base is coarse
-- AMV: disable DR1 and don't override EMU_EDGE
+
+
+version 0.6.3:
+
+- AMV: Fix possibly exploitable crash.
+- Fix apparently exploitable race condition.
   (addresses http://seclists.org/bugtraq/2011/Apr/257)
->>>>>>> f5d14a92
-
 
 version 0.6.2:
 
