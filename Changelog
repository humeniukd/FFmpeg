Entries are sorted chronologically from oldest to youngest within each release,
releases are sorted from youngest to oldest.

version <next>:
<<<<<<< HEAD
=======
- ashowinfo audio filter
- 24-bit FLAC encoding
- audio volume filter
- multi-channel ALAC encoding up to 7.1

>>>>>>> 5945c7b3

- stream disposition information printing in ffprobe
- filter for loudness analysis following EBU R128
- Opus encoder using libopus
- ffprobe -select_streams option
- Pinnacle TARGA CineWave YUV16 decoder
- TAK demuxer, decoder and parser
- DTS-HD demuxer
- remove -same_quant, it hasn't worked for years
- FFM2 support
- X-Face image encoder and decoder
- 24-bit FLAC encoding
- metadata (INFO tag) support in WAV muxer
- subtitles raw text decoder
- support for building DLLs using MSVC
- LVF demuxer
- ffescape tool
- metadata (info chunk) support in CAF muxer
- field filter ported from libmpcodecs
- AVR demuxer
- geq filter ported from libmpcodecs
- remove ffserver daemon mode
- AST muxer/demuxer
- new expansion syntax for drawtext
- BRender PIX image decoder
- ffprobe -show_entries option
- ffprobe -sections option
- ADPCM IMA Dialogic decoder
- BRSTM demuxer
- animated GIF decoder and demuxer
- PVF demuxer
- subtitles filter
- IRCAM muxer/demuxer
- Paris Audio File demuxer
- Virtual concatenation demuxer


version 1.0:

- INI and flat output in ffprobe
- Scene detection in libavfilter
- Indeo Audio decoder
- channelsplit audio filter
- setnsamples audio filter
- atempo filter
- ffprobe -show_data option
- RTMPT protocol support
- iLBC encoding/decoding via libilbc
- Microsoft Screen 1 decoder
- join audio filter
- audio channel mapping filter
- Microsoft ATC Screen decoder
- RTSP listen mode
- TechSmith Screen Codec 2 decoder
- AAC encoding via libfdk-aac
- Microsoft Expression Encoder Screen decoder
- RTMPS protocol support
- RTMPTS protocol support
- RTMPE protocol support
- RTMPTE protocol support
- showwaves and showspectrum filter
- LucasArts SMUSH playback support
- SAMI, RealText and SubViewer demuxers and decoders
- Heart Of Darkness PAF playback support
- iec61883 device
- asettb filter
- new option: -progress
- 3GPP Timed Text encoder/decoder
- GeoTIFF decoder support
- ffmpeg -(no)stdin option
- Opus decoder using libopus
- caca output device using libcaca
- alphaextract and alphamerge filters
- concat filter
- flite filter
- Canopus Lossless Codec decoder
- bitmap subtitles in filters (experimental and temporary)
- MP2 encoding via TwoLAME
- bmp parser
- smptebars source
- asetpts filter
- hue filter
- ICO muxer
- SubRip encoder and decoder without embedded timing
- edge detection filter
- framestep filter
- ffmpeg -shortest option is now per-output file
  -pass and -passlogfile are now per-output stream
- volume measurement filter
- Ut Video encoder
- Microsoft Screen 2 decoder
- smartblur filter ported from MPlayer
- CPiA decoder
- decimate filter ported from MPlayer
- RTP depacketization of JPEG
- Smooth Streaming live segmenter muxer
- F4V muxer
- sendcmd and asendcmd filters
- WebVTT demuxer and decoder (simple tags supported)
- RTP packetization of JPEG
- faststart option in the MOV/MP4 muxer
- support for building with MSVC


version 0.11:

- Fixes: CVE-2012-2772, CVE-2012-2774, CVE-2012-2775, CVE-2012-2776, CVE-2012-2777,
         CVE-2012-2779, CVE-2012-2782, CVE-2012-2783, CVE-2012-2784, CVE-2012-2785,
         CVE-2012-2786, CVE-2012-2787, CVE-2012-2788, CVE-2012-2789, CVE-2012-2790,
         CVE-2012-2791, CVE-2012-2792, CVE-2012-2793, CVE-2012-2794, CVE-2012-2795,
         CVE-2012-2796, CVE-2012-2797, CVE-2012-2798, CVE-2012-2799, CVE-2012-2800,
         CVE-2012-2801, CVE-2012-2802, CVE-2012-2803, CVE-2012-2804,
- v408 Quicktime and Microsoft AYUV Uncompressed 4:4:4:4 encoder and decoder
- setfield filter
- CDXL demuxer and decoder
- Apple ProRes encoder
- ffprobe -count_packets and -count_frames options
- Sun Rasterfile Encoder
- ID3v2 attached pictures reading and writing
- WMA Lossless decoder
- bluray protocol
- blackdetect filter
- libutvideo encoder wrapper (--enable-libutvideo)
- swapuv filter
- bbox filter
- XBM encoder and decoder
- RealAudio Lossless decoder
- ZeroCodec decoder
- tile video filter
- Metal Gear Solid: The Twin Snakes demuxer
- OpenEXR image decoder
- removelogo filter
- drop support for ffmpeg without libavfilter
- drawtext video filter: fontconfig support
- ffmpeg -benchmark_all option
- super2xsai filter ported from libmpcodecs
- add libavresample audio conversion library for compatibility
- MicroDVD decoder
- Avid Meridien (AVUI) encoder and decoder
- accept + prefix to -pix_fmt option to disable automatic conversions.
- complete audio filtering in libavfilter and ffmpeg
- add fps filter
- vorbis parser
- png parser
- audio mix filter


version 0.10:

- Fixes: CVE-2011-3929, CVE-2011-3934, CVE-2011-3935, CVE-2011-3936,
         CVE-2011-3937, CVE-2011-3940, CVE-2011-3941, CVE-2011-3944,
         CVE-2011-3945, CVE-2011-3946, CVE-2011-3947, CVE-2011-3949,
         CVE-2011-3950, CVE-2011-3951, CVE-2011-3952
- v410 Quicktime Uncompressed 4:4:4 10-bit encoder and decoder
- SBaGen (SBG) binaural beats script demuxer
- OpenMG Audio muxer
- Timecode extraction in DV and MOV
- thumbnail video filter
- XML output in ffprobe
- asplit audio filter
- tinterlace video filter
- astreamsync audio filter
- amerge audio filter
- ISMV (Smooth Streaming) muxer
- GSM audio parser
- SMJPEG muxer
- XWD encoder and decoder
- Automatic thread count based on detection number of (available) CPU cores
- y41p Brooktree Uncompressed 4:1:1 12-bit encoder and decoder
- ffprobe -show_error option
- Avid 1:1 10-bit RGB Packer codec
- v308 Quicktime Uncompressed 4:4:4 encoder and decoder
- yuv4 libquicktime packed 4:2:0 encoder and decoder
- ffprobe -show_frames option
- silencedetect audio filter
- ffprobe -show_program_version, -show_library_versions, -show_versions options
- rv34: frame-level multi-threading
- optimized iMDCT transform on x86 using SSE for for mpegaudiodec
- Improved PGS subtitle decoder
- dumpgraph option to lavfi device
- r210 and r10k encoders
- ffwavesynth decoder
- aviocat tool
- ffeval tool


version 0.9:

- openal input device added
- boxblur filter added
- BWF muxer
- Flash Screen Video 2 decoder
- lavfi input device added
- added avconv, which is almost the same for now, except
for a few incompatible changes in the options, which will hopefully make them
easier to use. The changes are:
    * The options placement is now strictly enforced! While in theory the
      options for ffmpeg should be given in [input options] -i INPUT [output
      options] OUTPUT order, in practice it was possible to give output options
      before the -i and it mostly worked. Except when it didn't - the behavior was
      a bit inconsistent. In avconv, it is not possible to mix input and output
      options. All non-global options are reset after an input or output filename.
    * All per-file options are now truly per-file - they apply only to the next
      input or output file and specifying different values for different files
      will now work properly (notably -ss and -t options).
    * All per-stream options are now truly per-stream - it is possible to
      specify which stream(s) should a given option apply to. See the Stream
      specifiers section in the avconv manual for details.
    * In ffmpeg some options (like -newvideo/-newaudio/...) are irregular in the
      sense that they're specified after the output filename instead of before,
      like all other options. In avconv this irregularity is removed, all options
      apply to the next input or output file.
    * -newvideo/-newaudio/-newsubtitle options were removed. Not only were they
      irregular and highly confusing, they were also redundant. In avconv the -map
      option will create new streams in the output file and map input streams to
      them. E.g. avconv -i INPUT -map 0 OUTPUT will create an output stream for
      each stream in the first input file.
    * The -map option now has slightly different and more powerful syntax:
        + Colons (':') are used to separate file index/stream type/stream index
          instead of dots. Comma (',') is used to separate the sync stream instead
          of colon.. This is done for consistency with other options.
        + It's possible to specify stream type. E.g. -map 0:a:2 creates an
          output stream from the third input audio stream.
        + Omitting the stream index now maps all the streams of the given type,
          not just the first. E.g. -map 0:s creates output streams for all the
          subtitle streams in the first input file.
        + Since -map can now match multiple streams, negative mappings were
          introduced. Negative mappings disable some streams from an already
          defined map. E.g. '-map 0 -map -0:a:1' means 'create output streams for
          all the stream in the first input file, except for the second audio
          stream'.
    * There is a new option -c (or -codec) for choosing the decoder/encoder to
      use, which allows to precisely specify target stream(s) consistently with
      other options. E.g. -c:v lib264 sets the codec for all video streams, -c:a:0
      libvorbis sets the codec for the first audio stream and -c copy copies all
      the streams without reencoding. Old -vcodec/-acodec/-scodec options are now
      aliases to -c:v/a/s
    * It is now possible to precisely specify which stream should an AVOption
      apply to. E.g. -b:v:0 2M sets the bitrate for the first video stream, while
      -b:a 128k sets the bitrate for all audio streams. Note that the old -ab 128k
      syntax is deprecated and will stop working soon.
    * -map_chapters now takes only an input file index and applies to the next
      output file. This is consistent with how all the other options work.
    * -map_metadata now takes only an input metadata specifier and applies to
      the next output file. Output metadata specifier is now part of the option
      name, similarly to the AVOptions/map/codec feature above.
    * -metadata can now be used to set metadata on streams and chapters, e.g.
      -metadata:s:1 language=eng sets the language of the first stream to 'eng'.
      This made -vlang/-alang/-slang options redundant, so they were removed.
    * -qscale option now uses stream specifiers and applies to all streams, not
      just video. I.e. plain -qscale number would now apply to all streams. To get
      the old behavior, use -qscale:v. Also there is now a shortcut -q for -qscale
      and -aq is now an alias for -q:a.
    * -vbsf/-absf/-sbsf options were removed and replaced by a -bsf option which
      uses stream specifiers. Use -bsf:v/a/s instead of the old options.
    * -itsscale option now uses stream specifiers, so its argument is only the
      scale parameter.
    * -intra option was removed, use -g 0 for the same effect.
    * -psnr option was removed, use -flags +psnr for the same effect.
    * -vf option is now an alias to the new -filter option, which uses stream specifiers.
    * -vframes/-aframes/-dframes options are now aliases to the new -frames option.
    * -vtag/-atag/-stag options are now aliases to the new -tag option.
- XMV demuxer
- LOAS demuxer
- ashowinfo filter added
- Windows Media Image decoder
- amovie source added
- LATM muxer/demuxer
- Speex encoder via libspeex
- JSON output in ffprobe
- WTV muxer
- Optional C++ Support (needed for libstagefright)
- H.264 Decoding on Android via Stagefright
- Prores decoder
- BIN/XBIN/ADF/IDF text file decoder
- aconvert audio filter added
- audio support to lavfi input device added
- libcdio-paranoia input device for audio CD grabbing
- Apple ProRes decoder
- CELT in Ogg demuxing
- G.723.1 demuxer and decoder
- libmodplug support (--enable-libmodplug)
- VC-1 interlaced decoding
- libutvideo wrapper (--enable-libutvideo)
- aevalsrc audio source added
- Ut Video decoder
- Speex encoding via libspeex
- 4:2:2 H.264 decoding support
- 4:2:2 and 4:4:4 H.264 encoding with libx264
- Pulseaudio input device
- Prores encoder
- Video Decoder Acceleration (VDA) HWAccel module.
- replacement Indeo 3 decoder
- new ffmpeg option: -map_channel
- volume audio filter added
- earwax audio filter added
- libv4l2 support (--enable-libv4l2)
- TLS/SSL and HTTPS protocol support
- AVOptions API rewritten and documented
- most of CODEC_FLAG2_*, some CODEC_FLAG_* and many codec-specific fields in
  AVCodecContext deprecated. Codec private options should be used instead.
- Properly working defaults in libx264 wrapper, support for native presets.
- Encrypted OMA files support
- Discworld II BMV decoding support
- VBLE Decoder
- OS X Video Decoder Acceleration (VDA) support
- compact and csv output in ffprobe
- pan audio filter
- IFF Amiga Continuous Bitmap (ACBM) decoder
- ass filter
- CRI ADX audio format muxer and demuxer
- Playstation Portable PMP format demuxer
- Microsoft Windows ICO demuxer
- life source
- PCM format support in OMA demuxer
- CLJR encoder
- new option: -report
- Dxtory capture format decoder
- cellauto source
- Simple segmenting muxer
- Indeo 4 decoder
- SMJPEG demuxer


version 0.8:

- many many things we forgot because we rather write code than changelogs
- WebM support in Matroska de/muxer
- low overhead Ogg muxing
- MMS-TCP support
- VP8 de/encoding via libvpx
- Demuxer for On2's IVF format
- Pictor/PC Paint decoder
- HE-AAC v2 decoder
- HE-AAC v2 encoding with libaacplus
- libfaad2 wrapper removed
- DTS-ES extension (XCh) decoding support
- native VP8 decoder
- RTSP tunneling over HTTP
- RTP depacketization of SVQ3
- -strict inofficial replaced by -strict unofficial
- ffplay -exitonkeydown and -exitonmousedown options added
- native GSM / GSM MS decoder
- RTP depacketization of QDM2
- ANSI/ASCII art playback system
- Lego Mindstorms RSO de/muxer
- libavcore added (and subsequently removed)
- SubRip subtitle file muxer and demuxer
- Chinese AVS encoding via libxavs
- ffprobe -show_packets option added
- RTP packetization of Theora and Vorbis
- RTP depacketization of MP4A-LATM
- RTP packetization and depacketization of VP8
- hflip filter
- Apple HTTP Live Streaming demuxer
- a64 codec
- MMS-HTTP support
- G.722 ADPCM audio encoder/decoder
- R10k video decoder
- ocv_smooth filter
- frei0r wrapper filter
- change crop filter syntax to width:height:x:y
- make the crop filter accept parametric expressions
- make ffprobe accept AVFormatContext options
- yadif filter
- blackframe filter
- Demuxer for Leitch/Harris' VR native stream format (LXF)
- RTP depacketization of the X-QT QuickTime format
- SAP (Session Announcement Protocol, RFC 2974) muxer and demuxer
- cropdetect filter
- ffmpeg -crop* options removed
- transpose filter added
- ffmpeg -force_key_frames option added
- demuxer for receiving raw rtp:// URLs without an SDP description
- single stream LATM/LOAS decoder
- setpts filter added
- Win64 support for optimized x86 assembly functions
- MJPEG/AVI1 to JPEG/JFIF bitstream filter
- ASS subtitle encoder and decoder
- IEC 61937 encapsulation for E-AC-3, TrueHD, DTS-HD (for HDMI passthrough)
- overlay filter added
- rename aspect filter to setdar, and pixelaspect to setsar
- IEC 61937 demuxer
- Mobotix .mxg demuxer
- frei0r source added
- hqdn3d filter added
- RTP depacketization of QCELP
- FLAC parser added
- gradfun filter added
- AMR-WB decoder
- replace the ocv_smooth filter with a more generic ocv filter
- Windows Televison (WTV) demuxer
- FFmpeg metadata format muxer and demuxer
- SubRip (srt) subtitle encoder and decoder
- floating-point AC-3 encoder added
- Lagarith decoder
- ffmpeg -copytb option added
- IVF muxer added
- Wing Commander IV movies decoder added
- movie source added
- Bink version 'b' audio and video decoder
- Bitmap Brothers JV playback system
- Apple HTTP Live Streaming protocol handler
- sndio support for playback and record
- Linux framebuffer input device added
- Chronomaster DFA decoder
- DPX image encoder
- MicroDVD subtitle file muxer and demuxer
- Playstation Portable PMP format demuxer
- fieldorder video filter added
- AAC encoding via libvo-aacenc
- AMR-WB encoding via libvo-amrwbenc
- xWMA demuxer
- Mobotix MxPEG decoder
- VP8 frame-multithreading
- NEON optimizations for VP8
- Lots of deprecated API cruft removed
- fft and imdct optimizations for AVX (Sandy Bridge) processors
- showinfo filter added
- SMPTE 302M AES3 audio decoder
- Apple Core Audio Format muxer
- 9bit and 10bit per sample support in the H.264 decoder
- 9bit and 10bit FFV1 encoding / decoding
- split filter added
- select filter added
- sdl output device added
- libmpcodecs video filter support (3 times as many filters than before)
- mpeg2 aspect ratio dection fixed
- libxvid aspect pickiness fixed
- Frame multithreaded decoding
- E-AC-3 audio encoder
- ac3enc: add channel coupling support
- floating-point sample format support to the ac3, eac3, dca, aac, and vorbis decoders.
- H264/MPEG frame-level multi-threading
- All av_metadata_* functions renamed to av_dict_* and moved to libavutil
- 4:4:4 H.264 decoding support
- 10-bit H.264 optimizations for x86
- lut, lutrgb, and lutyuv filters added
- buffersink libavfilter sink added
- Bump libswscale for recently reported ABI break
- New J2K encoder (via OpenJPEG)


version 0.7:

- all the changes for 0.8, but keeping API/ABI compatibility with the 0.6 release


version 0.6:

- PB-frame decoding for H.263
- deprecated vhook subsystem removed
- deprecated old scaler removed
- VQF demuxer
- Alpha channel scaler
- PCX encoder
- RTP packetization of H.263
- RTP packetization of AMR
- RTP depacketization of Vorbis
- CorePNG decoding support
- Cook multichannel decoding support
- introduced avlanguage helpers in libavformat
- 8088flex TMV demuxer and decoder
- per-stream language-tags extraction in asfdec
- V210 decoder and encoder
- remaining GPL parts in AC-3 decoder converted to LGPL
- QCP demuxer
- SoX native format muxer and demuxer
- AMR-NB decoding/encoding, AMR-WB decoding via OpenCORE libraries
- DPX image decoder
- Electronic Arts Madcow decoder
- DivX (XSUB) subtitle encoder
- nonfree libamr support for AMR-NB/WB decoding/encoding removed
- experimental AAC encoder
- RTP depacketization of ASF and RTSP from WMS servers
- RTMP support in libavformat
- noX handling for OPT_BOOL X options
- Wave64 demuxer
- IEC-61937 compatible Muxer
- TwinVQ decoder
- Bluray (PGS) subtitle decoder
- LPCM support in MPEG-TS (HDMV RID as found on Blu-ray disks)
- WMA Pro decoder
- Core Audio Format demuxer
- Atrac1 decoder
- MD STUDIO audio demuxer
- RF64 support in WAV demuxer
- MPEG-4 Audio Lossless Coding (ALS) decoder
- -formats option split into -formats, -codecs, -bsfs, and -protocols
- IV8 demuxer
- CDG demuxer and decoder
- R210 decoder
- Auravision Aura 1 and 2 decoders
- Deluxe Paint Animation playback system
- SIPR decoder
- Adobe Filmstrip muxer and demuxer
- RTP depacketization of H.263
- Bink demuxer and audio/video decoders
- enable symbol versioning by default for linkers that support it
- IFF PBM/ILBM bitmap decoder
- concat protocol
- Indeo 5 decoder
- RTP depacketization of AMR
- WMA Voice decoder
- ffprobe tool
- AMR-NB decoder
- RTSP muxer
- HE-AAC v1 decoder
- Kega Game Video (KGV1) decoder
- VorbisComment writing for FLAC, Ogg FLAC and Ogg Speex files
- RTP depacketization of Theora
- HTTP Digest authentication
- RTMP/RTMPT/RTMPS/RTMPE/RTMPTE protocol support via librtmp
- Psygnosis YOP demuxer and video decoder
- spectral extension support in the E-AC-3 decoder
- unsharp video filter
- RTP hinting in the mov/3gp/mp4 muxer
- Dirac in Ogg demuxing
- seek to keyframes in Ogg
- 4:2:2 and 4:4:4 Theora decoding
- 35% faster VP3/Theora decoding
- faster AAC decoding
- faster H.264 decoding
- RealAudio 1.0 (14.4K) encoder


version 0.5:

- DV50 AKA DVCPRO50 encoder, decoder, muxer and demuxer
- TechSmith Camtasia (TSCC) video decoder
- IBM Ultimotion (ULTI) video decoder
- Sierra Online audio file demuxer and decoder
- Apple QuickDraw (qdrw) video decoder
- Creative ADPCM audio decoder (16 bits as well as 8 bits schemes)
- Electronic Arts Multimedia (WVE/UV2/etc.) file demuxer
- Miro VideoXL (VIXL) video decoder
- H.261 video encoder
- QPEG video decoder
- Nullsoft Video (NSV) file demuxer
- Shorten audio decoder
- LOCO video decoder
- Apple Lossless Audio Codec (ALAC) decoder
- Winnov WNV1 video decoder
- Autodesk Animator Studio Codec (AASC) decoder
- Indeo 2 video decoder
- Fraps FPS1 video decoder
- Snow video encoder/decoder
- Sonic audio encoder/decoder
- Vorbis audio decoder
- Macromedia ADPCM decoder
- Duck TrueMotion 2 video decoder
- support for decoding FLX and DTA extensions in FLIC files
- H.264 custom quantization matrices support
- ffserver fixed, it should now be usable again
- QDM2 audio decoder
- Real Cooker audio decoder
- TrueSpeech audio decoder
- WMA2 audio decoder fixed, now all files should play correctly
- RealAudio 14.4 and 28.8 decoders fixed
- JPEG-LS decoder
- build system improvements
- tabs and trailing whitespace removed from the codebase
- CamStudio video decoder
- AIFF/AIFF-C audio format, encoding and decoding
- ADTS AAC file reading and writing
- Creative VOC file reading and writing
- American Laser Games multimedia (*.mm) playback system
- Zip Motion Blocks Video decoder
- improved Theora/VP3 decoder
- True Audio (TTA) decoder
- AVS demuxer and video decoder
- JPEG-LS encoder
- Smacker demuxer and decoder
- NuppelVideo/MythTV demuxer and RTjpeg decoder
- KMVC decoder
- MPEG-2 intra VLC support
- MPEG-2 4:2:2 encoder
- Flash Screen Video decoder
- GXF demuxer
- Chinese AVS decoder
- GXF muxer
- MXF demuxer
- VC-1/WMV3/WMV9 video decoder
- MacIntel support
- AVISynth support
- VMware video decoder
- VP5 video decoder
- VP6 video decoder
- WavPack lossless audio decoder
- Targa (.TGA) picture decoder
- Vorbis audio encoder
- Delphine Software .cin demuxer/audio and video decoder
- Tiertex .seq demuxer/video decoder
- MTV demuxer
- TIFF picture encoder and decoder
- GIF picture decoder
- Intel Music Coder decoder
- Zip Motion Blocks Video encoder
- Musepack decoder
- Flash Screen Video encoder
- Theora encoding via libtheora
- BMP encoder
- WMA encoder
- GSM-MS encoder and decoder
- DCA decoder
- DXA demuxer and decoder
- DNxHD decoder
- Gamecube movie (.THP) playback system
- Blackfin optimizations
- Interplay C93 demuxer and video decoder
- Bethsoft VID demuxer and video decoder
- CRYO APC demuxer
- Atrac3 decoder
- V.Flash PTX decoder
- RoQ muxer, RoQ audio encoder
- Renderware TXD demuxer and decoder
- extern C declarations for C++ removed from headers
- sws_flags command line option
- codebook generator
- RoQ video encoder
- QTRLE encoder
- OS/2 support removed and restored again
- AC-3 decoder
- NUT muxer
- additional SPARC (VIS) optimizations
- Matroska muxer
- slice-based parallel H.264 decoding
- Monkey's Audio demuxer and decoder
- AMV audio and video decoder
- DNxHD encoder
- H.264 PAFF decoding
- Nellymoser ASAO decoder
- Beam Software SIFF demuxer and decoder
- libvorbis Vorbis decoding removed in favor of native decoder
- IntraX8 (J-Frame) subdecoder for WMV2 and VC-1
- Ogg (Theora, Vorbis and FLAC) muxer
- The "device" muxers and demuxers are now in a new libavdevice library
- PC Paintbrush PCX decoder
- Sun Rasterfile decoder
- TechnoTrend PVA demuxer
- Linux Media Labs MPEG-4 (LMLM4) demuxer
- AVM2 (Flash 9) SWF muxer
- QT variant of IMA ADPCM encoder
- VFW grabber
- iPod/iPhone compatible mp4 muxer
- Mimic decoder
- MSN TCP Webcam stream demuxer
- RL2 demuxer / decoder
- IFF demuxer
- 8SVX audio decoder
- non-recursive Makefiles
- BFI demuxer
- MAXIS EA XA (.xa) demuxer / decoder
- BFI video decoder
- OMA demuxer
- MLP/TrueHD decoder
- Electronic Arts CMV decoder
- Motion Pixels Video decoder
- Motion Pixels MVI demuxer
- removed animated GIF decoder/demuxer
- D-Cinema audio muxer
- Electronic Arts TGV decoder
- Apple Lossless Audio Codec (ALAC) encoder
- AAC decoder
- floating point PCM encoder/decoder
- MXF muxer
- DV100 AKA DVCPRO HD decoder and demuxer
- E-AC-3 support added to AC-3 decoder
- Nellymoser ASAO encoder
- ASS and SSA demuxer and muxer
- liba52 wrapper removed
- SVQ3 watermark decoding support
- Speex decoding via libspeex
- Electronic Arts TGQ decoder
- RV40 decoder
- QCELP / PureVoice decoder
- RV30 decoder
- hybrid WavPack support
- R3D REDCODE demuxer
- ALSA support for playback and record
- Electronic Arts TQI decoder
- OpenJPEG based JPEG 2000 decoder
- NC (NC4600) camera file demuxer
- Gopher client support
- MXF D-10 muxer
- generic metadata API
- flash ScreenVideo2 encoder


version 0.4.9-pre1:

- DV encoder, DV muxer
- Microsoft RLE video decoder
- Microsoft Video-1 decoder
- Apple Animation (RLE) decoder
- Apple Graphics (SMC) decoder
- Apple Video (RPZA) decoder
- Cinepak decoder
- Sega FILM (CPK) file demuxer
- Westwood multimedia support (VQA & AUD files)
- Id Quake II CIN playback support
- 8BPS video decoder
- FLIC playback support
- RealVideo 2.0 (RV20) decoder
- Duck TrueMotion v1 (DUCK) video decoder
- Sierra VMD demuxer and video decoder
- MSZH and ZLIB decoder support
- SVQ1 video encoder
- AMR-WB support
- PPC optimizations
- rate distortion optimal cbp support
- rate distorted optimal ac prediction for MPEG-4
- rate distorted optimal lambda->qp support
- AAC encoding with libfaac
- Sunplus JPEG codec (SP5X) support
- use Lagrange multipler instead of QP for ratecontrol
- Theora/VP3 decoding support
- XA and ADX ADPCM codecs
- export MPEG-2 active display area / pan scan
- Add support for configuring with IBM XLC
- floating point AAN DCT
- initial support for zygo video (not complete)
- RGB ffv1 support
- new audio/video parser API
- av_log() system
- av_read_frame() and av_seek_frame() support
- missing last frame fixes
- seek by mouse in ffplay
- noise reduction of DCT coefficients
- H.263 OBMC & 4MV support
- H.263 alternative inter vlc support
- H.263 loop filter
- H.263 slice structured mode
- interlaced DCT support for MPEG-2 encoding
- stuffing to stay above min_bitrate
- MB type & QP visualization
- frame stepping for ffplay
- interlaced motion estimation
- alternate scantable support
- SVCD scan offset support
- closed GOP support
- SSE2 FDCT
- quantizer noise shaping
- G.726 ADPCM audio codec
- MS ADPCM encoding
- multithreaded/SMP motion estimation
- multithreaded/SMP encoding for MPEG-1/MPEG-2/MPEG-4/H.263
- multithreaded/SMP decoding for MPEG-2
- FLAC decoder
- Metrowerks CodeWarrior suppport
- H.263+ custom pcf support
- nicer output for 'ffmpeg -formats'
- Matroska demuxer
- SGI image format, encoding and decoding
- H.264 loop filter support
- H.264 CABAC support
- nicer looking arrows for the motion vector visualization
- improved VCD support
- audio timestamp drift compensation
- MPEG-2 YUV 422/444 support
- polyphase kaiser windowed sinc and blackman nuttall windowed sinc audio resample
- better image scaling
- H.261 support
- correctly interleave packets during encoding
- VIS optimized motion compensation
- intra_dc_precision>0 encoding support
- support reuse of motion vectors/MB types/field select values of the source video
- more accurate deblock filter
- padding support
- many optimizations and bugfixes
- FunCom ISS audio file demuxer and according ADPCM decoding


version 0.4.8:

- MPEG-2 video encoding (Michael)
- Id RoQ playback subsystem (Mike Melanson and Tim Ferguson)
- Wing Commander III Movie (.mve) file playback subsystem (Mike Melanson
  and Mario Brito)
- Xan DPCM audio decoder (Mario Brito)
- Interplay MVE playback subsystem (Mike Melanson)
- Duck DK3 and DK4 ADPCM audio decoders (Mike Melanson)


version 0.4.7:

- RealAudio 1.0 (14_4) and 2.0 (28_8) native decoders. Author unknown, code from mplayerhq
  (originally from public domain player for Amiga at http://www.honeypot.net/audio)
- current version now also compiles with older GCC (Fabrice)
- 4X multimedia playback system including 4xm file demuxer (Mike
  Melanson), and 4X video and audio codecs (Michael)
- Creative YUV (CYUV) decoder (Mike Melanson)
- FFV1 codec (our very simple lossless intra only codec, compresses much better
  than HuffYUV) (Michael)
- ASV1 (Asus), H.264, Intel indeo3 codecs have been added (various)
- tiny PNG encoder and decoder, tiny GIF decoder, PAM decoder (PPM with
  alpha support), JPEG YUV colorspace support. (Fabrice Bellard)
- ffplay has been replaced with a newer version which uses SDL (optionally)
  for multiplatform support (Fabrice)
- Sorenson Version 3 codec (SVQ3) support has been added (decoding only) - donated
  by anonymous
- AMR format has been added (Johannes Carlsson)
- 3GP support has been added (Johannes Carlsson)
- VP3 codec has been added (Mike Melanson)
- more MPEG-1/2 fixes
- better multiplatform support, MS Visual Studio fixes (various)
- AltiVec optimizations (Magnus Damn and others)
- SH4 processor support has been added (BERO)
- new public interfaces (avcodec_get_pix_fmt) (Roman Shaposhnick)
- VOB streaming support (Brian Foley)
- better MP3 autodetection (Andriy Rysin)
- qpel encoding (Michael)
- 4mv+b frames encoding finally fixed (Michael)
- chroma ME (Michael)
- 5 comparison functions for ME (Michael)
- B-frame encoding speedup (Michael)
- WMV2 codec (unfinished - Michael)
- user specified diamond size for EPZS (Michael)
- Playstation STR playback subsystem, still experimental (Mike and Michael)
- ASV2 codec (Michael)
- CLJR decoder (Alex)

.. And lots more new enhancements and fixes.


version 0.4.6:

- completely new integer only MPEG audio layer 1/2/3 decoder rewritten
  from scratch
- Recoded DCT and motion vector search with gcc (no longer depends on nasm)
- fix quantization bug in AC3 encoder
- added PCM codecs and format. Corrected WAV/AVI/ASF PCM issues
- added prototype ffplay program
- added GOB header parsing on H.263/H.263+ decoder (Juanjo)
- bug fix on MCBPC tables of H.263 (Juanjo)
- bug fix on DC coefficients of H.263 (Juanjo)
- added Advanced Prediction Mode on H.263/H.263+ decoder (Juanjo)
- now we can decode H.263 streams found in QuickTime files (Juanjo)
- now we can decode H.263 streams found in VIVO v1 files(Juanjo)
- preliminary RTP "friendly" mode for H.263/H.263+ coding. (Juanjo)
- added GOB header for H.263/H.263+ coding on RTP mode (Juanjo)
- now H.263 picture size is returned on the first decoded frame (Juanjo)
- added first regression tests
- added MPEG-2 TS demuxer
- new demux API for libav
- more accurate and faster IDCT (Michael)
- faster and entropy-controlled motion search (Michael)
- two pass video encoding (Michael)
- new video rate control (Michael)
- added MSMPEG4V1, MSMPEGV2 and WMV1 support (Michael)
- great performance improvement of video encoders and decoders (Michael)
- new and faster bit readers and vlc parsers (Michael)
- high quality encoding mode: tries all macroblock/VLC types (Michael)
- added DV video decoder
- preliminary RTP/RTSP support in ffserver and libavformat
- H.263+ AIC decoding/encoding support (Juanjo)
- VCD MPEG-PS mode (Juanjo)
- PSNR stuff (Juanjo)
- simple stats output (Juanjo)
- 16-bit and 15-bit RGB/BGR/GBR support (Bisqwit)


version 0.4.5:

- some header fixes (Zdenek Kabelac <kabi at informatics.muni.cz>)
- many MMX optimizations (Nick Kurshev <nickols_k at mail.ru>)
- added configure system (actually a small shell script)
- added MPEG audio layer 1/2/3 decoding using LGPL'ed mpglib by
  Michael Hipp (temporary solution - waiting for integer only
  decoder)
- fixed VIDIOCSYNC interrupt
- added Intel H.263 decoding support ('I263' AVI fourCC)
- added Real Video 1.0 decoding (needs further testing)
- simplified image formats again. Added PGM format (=grey
  pgm). Renamed old PGM to PGMYUV.
- fixed msmpeg4 slice issues (tell me if you still find problems)
- fixed OpenDivX bugs with newer versions (added VOL header decoding)
- added support for MPlayer interface
- added macroblock skip optimization
- added MJPEG decoder
- added mmx/mmxext IDCT from libmpeg2
- added pgmyuvpipe, ppm, and ppm_pipe formats (original patch by Celer
  <celer at shell.scrypt.net>)
- added pixel format conversion layer (e.g. for MJPEG or PPM)
- added deinterlacing option
- MPEG-1/2 fixes
- MPEG-4 vol header fixes (Jonathan Marsden <snmjbm at pacbell.net>)
- ARM optimizations (Lionel Ulmer <lionel.ulmer at free.fr>).
- Windows porting of file converter
- added MJPEG raw format (input/output)
- added JPEG image format support (input/output)


version 0.4.4:

- fixed some std header definitions (Bjorn Lindgren
  <bjorn.e.lindgren at telia.com>).
- added MPEG demuxer (MPEG-1 and 2 compatible).
- added ASF demuxer
- added prototype RM demuxer
- added AC3 decoding (done with libac3 by Aaron Holtzman)
- added decoding codec parameter guessing (.e.g. for MPEG, because the
  header does not include them)
- fixed header generation in MPEG-1, AVI and ASF muxer: wmplayer can now
  play them (only tested video)
- fixed H.263 white bug
- fixed phase rounding in img resample filter
- add MMX code for polyphase img resample filter
- added CPU autodetection
- added generic title/author/copyright/comment string handling (ASF and RM
  use them)
- added SWF demux to extract MP3 track (not usable yet because no MP3
  decoder)
- added fractional frame rate support
- codecs are no longer searched by read_header() (should fix ffserver
  segfault)


version 0.4.3:

- BGR24 patch (initial patch by Jeroen Vreeken <pe1rxq at amsat.org>)
- fixed raw yuv output
- added motion rounding support in MPEG-4
- fixed motion bug rounding in MSMPEG4
- added B-frame handling in video core
- added full MPEG-1 decoding support
- added partial (frame only) MPEG-2 support
- changed the FOURCC code for H.263 to "U263" to be able to see the
  +AVI/H.263 file with the UB Video H.263+ decoder. MPlayer works with
  this +codec ;) (JuanJo).
- Halfpel motion estimation after MB type selection (JuanJo)
- added pgm and .Y.U.V output format
- suppressed 'img:' protocol. Simply use: /tmp/test%d.[pgm|Y] as input or
  output.
- added pgmpipe I/O format (original patch from Martin Aumueller
  <lists at reserv.at>, but changed completely since we use a format
  instead of a protocol)


version 0.4.2:

- added H.263/MPEG-4/MSMPEG4 decoding support. MPEG-4 decoding support
  (for OpenDivX) is almost complete: 8x8 MVs and rounding are
  missing. MSMPEG4 support is complete.
- added prototype MPEG-1 decoder. Only I- and P-frames handled yet (it
  can decode ffmpeg MPEGs :-)).
- added libavcodec API documentation (see apiexample.c).
- fixed image polyphase bug (the bottom of some images could be
  greenish)
- added support for non clipped motion vectors (decoding only)
  and image sizes non-multiple of 16
- added support for AC prediction (decoding only)
- added file overwrite confirmation (can be disabled with -y)
- added custom size picture to H.263 using H.263+ (Juanjo)


version 0.4.1:

- added MSMPEG4 (aka DivX) compatible encoder. Changed default codec
  of AVI and ASF to DIV3.
- added -me option to set motion estimation method
  (default=log). suppressed redundant -hq option.
- added options -acodec and -vcodec to force a given codec (useful for
  AVI for example)
- fixed -an option
- improved dct_quantize speed
- factorized some motion estimation code


version 0.4.0:

- removing grab code from ffserver and moved it to ffmpeg. Added
  multistream support to ffmpeg.
- added timeshifting support for live feeds (option ?date=xxx in the
  URL)
- added high quality image resize code with polyphase filter (need
  mmx/see optimization). Enable multiple image size support in ffserver.
- added multi live feed support in ffserver
- suppressed master feature from ffserver (it should be done with an
  external program which opens the .ffm url and writes it to another
  ffserver)
- added preliminary support for video stream parsing (WAV and AVI half
  done). Added proper support for audio/video file conversion in
  ffmpeg.
- added preliminary support for video file sending from ffserver
- redesigning I/O subsystem: now using URL based input and output
  (see avio.h)
- added WAV format support
- added "tty user interface" to ffmpeg to stop grabbing gracefully
- added MMX/SSE optimizations to SAD (Sums of Absolutes Differences)
  (Juan J. Sierralta P. a.k.a. "Juanjo" <juanjo at atmlab.utfsm.cl>)
- added MMX DCT from mpeg2_movie 1.5 (Juanjo)
- added new motion estimation algorithms, log and phods (Juanjo)
- changed directories: libav for format handling, libavcodec for
  codecs


version 0.3.4:

- added stereo in MPEG audio encoder


version 0.3.3:

- added 'high quality' mode which use motion vectors. It can be used in
  real time at low resolution.
- fixed rounding problems which caused quality problems at high
  bitrates and large GOP size


version 0.3.2: small fixes

- ASF fixes
- put_seek bug fix


version 0.3.1: added avi/divx support

- added AVI support
- added MPEG-4 codec compatible with OpenDivX. It is based on the H.263 codec
- added sound for flash format (not tested)


version 0.3: initial public release<|MERGE_RESOLUTION|>--- conflicted
+++ resolved
@@ -2,14 +2,6 @@
 releases are sorted from youngest to oldest.
 
 version <next>:
-<<<<<<< HEAD
-=======
-- ashowinfo audio filter
-- 24-bit FLAC encoding
-- audio volume filter
-- multi-channel ALAC encoding up to 7.1
-
->>>>>>> 5945c7b3
 
 - stream disposition information printing in ffprobe
 - filter for loudness analysis following EBU R128
@@ -22,6 +14,7 @@
 - FFM2 support
 - X-Face image encoder and decoder
 - 24-bit FLAC encoding
+- multi-channel ALAC encoding up to 7.1
 - metadata (INFO tag) support in WAV muxer
 - subtitles raw text decoder
 - support for building DLLs using MSVC
