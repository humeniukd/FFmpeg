--- conflicted
+++ resolved
@@ -1908,12 +1908,6 @@
 "
 
 HEADERS_LIST="
-<<<<<<< HEAD
-    altivec_h
-=======
-    AVFoundation_AVFoundation_h
-    alsa_asoundlib_h
->>>>>>> d76479c5
     arpa_inet_h
     asm_types_h
     cdio_paranoia_h
