/*
 * Filter graphs
 * copyright (c) 2007 Bobby Bingham
 *
 * This file is part of FFmpeg.
 *
 * FFmpeg is free software; you can redistribute it and/or
 * modify it under the terms of the GNU Lesser General Public
 * License as published by the Free Software Foundation; either
 * version 2.1 of the License, or (at your option) any later version.
 *
 * FFmpeg is distributed in the hope that it will be useful,
 * but WITHOUT ANY WARRANTY; without even the implied warranty of
 * MERCHANTABILITY or FITNESS FOR A PARTICULAR PURPOSE.  See the GNU
 * Lesser General Public License for more details.
 *
 * You should have received a copy of the GNU Lesser General Public
 * License along with FFmpeg; if not, write to the Free Software
 * Foundation, Inc., 51 Franklin Street, Fifth Floor, Boston, MA 02110-1301 USA
 */

#ifndef AVFILTER_AVFILTERGRAPH_H
#define AVFILTER_AVFILTERGRAPH_H

#include "avfilter.h"
#include "libavutil/log.h"

typedef struct AVFilterGraph {
    const AVClass *av_class;
#if FF_API_FOO_COUNT
    attribute_deprecated
    unsigned filter_count;
#endif
    AVFilterContext **filters;
#if !FF_API_FOO_COUNT
    unsigned nb_filters;
#endif

    char *scale_sws_opts; ///< sws options to use for the auto-inserted scale filters
    char *resample_lavr_opts;   ///< libavresample options to use for the auto-inserted resample filters
<<<<<<< HEAD
    char *aresample_swr_opts; ///< swr options to use for the auto-inserted aresample filters, Access ONLY through AVOptions

    /**
     * Private fields
     *
     * The following fields are for internal use only.
     * Their type, offset, number and semantic can change without notice.
     */

    AVFilterLink **sink_links;
    int sink_links_count;

    unsigned disable_auto_convert;
=======
#if FF_API_FOO_COUNT
    unsigned nb_filters;
#endif
>>>>>>> 42c7c61a
} AVFilterGraph;

/**
 * Allocate a filter graph.
 */
AVFilterGraph *avfilter_graph_alloc(void);

/**
 * Get a filter instance with name name from graph.
 *
 * @return the pointer to the found filter instance or NULL if it
 * cannot be found.
 */
AVFilterContext *avfilter_graph_get_filter(AVFilterGraph *graph, char *name);

/**
 * Add an existing filter instance to a filter graph.
 *
 * @param graphctx  the filter graph
 * @param filter the filter to be added
 */
int avfilter_graph_add_filter(AVFilterGraph *graphctx, AVFilterContext *filter);

/**
 * Create and add a filter instance into an existing graph.
 * The filter instance is created from the filter filt and inited
 * with the parameters args and opaque.
 *
 * In case of success put in *filt_ctx the pointer to the created
 * filter instance, otherwise set *filt_ctx to NULL.
 *
 * @param name the instance name to give to the created filter instance
 * @param graph_ctx the filter graph
 * @return a negative AVERROR error code in case of failure, a non
 * negative value otherwise
 */
int avfilter_graph_create_filter(AVFilterContext **filt_ctx, AVFilter *filt,
                                 const char *name, const char *args, void *opaque,
                                 AVFilterGraph *graph_ctx);

/**
 * Enable or disable automatic format conversion inside the graph.
 *
 * Note that format conversion can still happen inside explicitly inserted
 * scale and aconvert filters.
 *
 * @param flags  any of the AVFILTER_AUTO_CONVERT_* constants
 */
void avfilter_graph_set_auto_convert(AVFilterGraph *graph, unsigned flags);

enum {
    AVFILTER_AUTO_CONVERT_ALL  =  0, /**< all automatic conversions enabled */
    AVFILTER_AUTO_CONVERT_NONE = -1, /**< all automatic conversions disabled */
};

/**
 * Check validity and configure all the links and formats in the graph.
 *
 * @param graphctx the filter graph
 * @param log_ctx context used for logging
 * @return 0 in case of success, a negative AVERROR code otherwise
 */
int avfilter_graph_config(AVFilterGraph *graphctx, void *log_ctx);

/**
 * Free a graph, destroy its links, and set *graph to NULL.
 * If *graph is NULL, do nothing.
 */
void avfilter_graph_free(AVFilterGraph **graph);

/**
 * A linked-list of the inputs/outputs of the filter chain.
 *
 * This is mainly useful for avfilter_graph_parse() / avfilter_graph_parse2(),
 * where it is used to communicate open (unlinked) inputs and outputs from and
 * to the caller.
 * This struct specifies, per each not connected pad contained in the graph, the
 * filter context and the pad index required for establishing a link.
 */
typedef struct AVFilterInOut {
    /** unique name for this input/output in the list */
    char *name;

    /** filter context associated to this input/output */
    AVFilterContext *filter_ctx;

    /** index of the filt_ctx pad to use for linking */
    int pad_idx;

    /** next input/input in the list, NULL if this is the last */
    struct AVFilterInOut *next;
} AVFilterInOut;

/**
 * Allocate a single AVFilterInOut entry.
 * Must be freed with avfilter_inout_free().
 * @return allocated AVFilterInOut on success, NULL on failure.
 */
AVFilterInOut *avfilter_inout_alloc(void);

/**
 * Free the supplied list of AVFilterInOut and set *inout to NULL.
 * If *inout is NULL, do nothing.
 */
void avfilter_inout_free(AVFilterInOut **inout);

/**
 * Add a graph described by a string to a graph.
 *
 * @param graph   the filter graph where to link the parsed graph context
 * @param filters string to be parsed
 * @param inputs  pointer to a linked list to the inputs of the graph, may be NULL.
 *                If non-NULL, *inputs is updated to contain the list of open inputs
 *                after the parsing, should be freed with avfilter_inout_free().
 * @param outputs pointer to a linked list to the outputs of the graph, may be NULL.
 *                If non-NULL, *outputs is updated to contain the list of open outputs
 *                after the parsing, should be freed with avfilter_inout_free().
 * @return non negative on success, a negative AVERROR code on error
 */
int avfilter_graph_parse(AVFilterGraph *graph, const char *filters,
                         AVFilterInOut **inputs, AVFilterInOut **outputs,
                         void *log_ctx);

/**
 * Add a graph described by a string to a graph.
 *
 * @param[in]  graph   the filter graph where to link the parsed graph context
 * @param[in]  filters string to be parsed
 * @param[out] inputs  a linked list of all free (unlinked) inputs of the
 *                     parsed graph will be returned here. It is to be freed
 *                     by the caller using avfilter_inout_free().
 * @param[out] outputs a linked list of all free (unlinked) outputs of the
 *                     parsed graph will be returned here. It is to be freed by the
 *                     caller using avfilter_inout_free().
 * @return zero on success, a negative AVERROR code on error
 *
 * @note the difference between avfilter_graph_parse2() and
 * avfilter_graph_parse() is that in avfilter_graph_parse(), the caller provides
 * the lists of inputs and outputs, which therefore must be known before calling
 * the function. On the other hand, avfilter_graph_parse2() \em returns the
 * inputs and outputs that are left unlinked after parsing the graph and the
 * caller then deals with them. Another difference is that in
 * avfilter_graph_parse(), the inputs parameter describes inputs of the
 * <em>already existing</em> part of the graph; i.e. from the point of view of
 * the newly created part, they are outputs. Similarly the outputs parameter
 * describes outputs of the already existing filters, which are provided as
 * inputs to the parsed filters.
 * avfilter_graph_parse2() takes the opposite approach -- it makes no reference
 * whatsoever to already existing parts of the graph and the inputs parameter
 * will on return contain inputs of the newly parsed part of the graph.
 * Analogously the outputs parameter will contain outputs of the newly created
 * filters.
 */
int avfilter_graph_parse2(AVFilterGraph *graph, const char *filters,
                          AVFilterInOut **inputs,
                          AVFilterInOut **outputs);


/**
 * Send a command to one or more filter instances.
 *
 * @param graph  the filter graph
 * @param target the filter(s) to which the command should be sent
 *               "all" sends to all filters
 *               otherwise it can be a filter or filter instance name
 *               which will send the command to all matching filters.
 * @param cmd    the command to sent, for handling simplicity all commands must be alphanumeric only
 * @param arg    the argument for the command
 * @param res    a buffer with size res_size where the filter(s) can return a response.
 *
 * @returns >=0 on success otherwise an error code.
 *              AVERROR(ENOSYS) on unsupported commands
 */
int avfilter_graph_send_command(AVFilterGraph *graph, const char *target, const char *cmd, const char *arg, char *res, int res_len, int flags);

/**
 * Queue a command for one or more filter instances.
 *
 * @param graph  the filter graph
 * @param target the filter(s) to which the command should be sent
 *               "all" sends to all filters
 *               otherwise it can be a filter or filter instance name
 *               which will send the command to all matching filters.
 * @param cmd    the command to sent, for handling simplicity all commands must be alphanummeric only
 * @param arg    the argument for the command
 * @param ts     time at which the command should be sent to the filter
 *
 * @note As this executes commands after this function returns, no return code
 *       from the filter is provided, also AVFILTER_CMD_FLAG_ONE is not supported.
 */
int avfilter_graph_queue_command(AVFilterGraph *graph, const char *target, const char *cmd, const char *arg, int flags, double ts);


/**
 * Dump a graph into a human-readable string representation.
 *
 * @param graph    the graph to dump
 * @param options  formatting options; currently ignored
 * @return  a string, or NULL in case of memory allocation failure;
 *          the string must be freed using av_free
 */
char *avfilter_graph_dump(AVFilterGraph *graph, const char *options);

/**
 * Request a frame on the oldest sink link.
 *
 * If the request returns AVERROR_EOF, try the next.
 *
 * Note that this function is not meant to be the sole scheduling mechanism
 * of a filtergraph, only a convenience function to help drain a filtergraph
 * in a balanced way under normal circumstances.
 *
 * Also note that AVERROR_EOF does not mean that frames did not arrive on
 * some of the sinks during the process.
 * When there are multiple sink links, in case the requested link
 * returns an EOF, this may cause a filter to flush pending frames
 * which are sent to another sink link, although unrequested.
 *
 * @return  the return value of ff_request_frame(),
 *          or AVERROR_EOF if all links returned AVERROR_EOF
 */
int avfilter_graph_request_oldest(AVFilterGraph *graph);

#endif /* AVFILTER_AVFILTERGRAPH_H */<|MERGE_RESOLUTION|>--- conflicted
+++ resolved
@@ -29,7 +29,7 @@
     const AVClass *av_class;
 #if FF_API_FOO_COUNT
     attribute_deprecated
-    unsigned filter_count;
+    unsigned filter_count_unused;
 #endif
     AVFilterContext **filters;
 #if !FF_API_FOO_COUNT
@@ -38,7 +38,9 @@
 
     char *scale_sws_opts; ///< sws options to use for the auto-inserted scale filters
     char *resample_lavr_opts;   ///< libavresample options to use for the auto-inserted resample filters
-<<<<<<< HEAD
+#if FF_API_FOO_COUNT
+    unsigned nb_filters;
+#endif
     char *aresample_swr_opts; ///< swr options to use for the auto-inserted aresample filters, Access ONLY through AVOptions
 
     /**
@@ -52,11 +54,6 @@
     int sink_links_count;
 
     unsigned disable_auto_convert;
-=======
-#if FF_API_FOO_COUNT
-    unsigned nb_filters;
-#endif
->>>>>>> 42c7c61a
 } AVFilterGraph;
 
 /**
