--- conflicted
+++ resolved
@@ -155,12 +155,7 @@
     s->last_dc[component] = dc;
 
     block[0] = dc * quant_matrix[0];
-<<<<<<< HEAD
-    ff_tlog(s->avctx, "dc=%d diff=%d\n", dc, diff);
-    i = 0;
-=======
-
->>>>>>> 249827f7
+
     {
         OPEN_READER(re, &s->gb);
         UPDATE_CACHE(re, &s->gb);
@@ -168,14 +163,9 @@
             goto end;
 
         /* now quantify & encode AC coefficients */
-<<<<<<< HEAD
-        for (;;) {
-=======
         while (1) {
             int level, run, j;
 
-            UPDATE_CACHE(re, &s->gb);
->>>>>>> 249827f7
             GET_RL_VLC(level, run, re, &s->gb, rl->rl_vlc[0],
                        TEX_VLC_BITS, 2, 0);
 
