/*
 * GIF decoder
 * Copyright (c) 2003 Fabrice Bellard
 * Copyright (c) 2006 Baptiste Coudurier
 * Copyright (c) 2012 Vitaliy E Sugrobov
 *
 * This file is part of FFmpeg.
 *
 * FFmpeg is free software; you can redistribute it and/or
 * modify it under the terms of the GNU Lesser General Public
 * License as published by the Free Software Foundation; either
 * version 2.1 of the License, or (at your option) any later version.
 *
 * FFmpeg is distributed in the hope that it will be useful,
 * but WITHOUT ANY WARRANTY; without even the implied warranty of
 * MERCHANTABILITY or FITNESS FOR A PARTICULAR PURPOSE.  See the GNU
 * Lesser General Public License for more details.
 *
 * You should have received a copy of the GNU Lesser General Public
 * License along with FFmpeg; if not, write to the Free Software
 * Foundation, Inc., 51 Franklin Street, Fifth Floor, Boston, MA 02110-1301 USA
 */

#include "libavutil/imgutils.h"
#include "libavutil/opt.h"
#include "avcodec.h"
#include "bytestream.h"
#include "internal.h"
#include "lzw.h"
#include "gif.h"

/* This value is intentionally set to "transparent white" color.
 * It is much better to have white background instead of black
 * when gif image converted to format which not support transparency.
 */
#define GIF_TRANSPARENT_COLOR    0x00ffffff

typedef struct GifState {
    const AVClass *class;
    AVFrame *frame;
    int screen_width;
    int screen_height;
    int has_global_palette;
    int bits_per_pixel;
    uint32_t bg_color;
    int background_color_index;
    int transparent_color_index;
    int color_resolution;
    /* intermediate buffer for storing color indices
     * obtained from lzw-encoded data stream */
    uint8_t *idx_line;
    int idx_line_size;

    /* after the frame is displayed, the disposal method is used */
    int gce_prev_disposal;
    int gce_disposal;
    /* rectangle describing area that must be disposed */
    int gce_l, gce_t, gce_w, gce_h;
    /* depending on disposal method we store either part of the image
     * drawn on the canvas or background color that
     * should be used upon disposal */
    uint32_t * stored_img;
    int stored_img_size;
    int stored_bg_color;

    GetByteContext gb;
    LZWState *lzw;

    /* aux buffers */
    uint32_t global_palette[256];
    uint32_t local_palette[256];

    AVCodecContext *avctx;
    int keyframe;
    int keyframe_ok;
    int trans_color;    /**< color value that is used instead of transparent color */
} GifState;

static void gif_read_palette(GifState *s, uint32_t *pal, int nb)
{
    int i;

    for (i = 0; i < nb; i++, pal++)
        *pal = (0xffu << 24) | bytestream2_get_be24u(&s->gb);
}

static void gif_fill(AVFrame *picture, uint32_t color)
{
    uint32_t *p = (uint32_t *)picture->data[0];
    uint32_t *p_end = p + (picture->linesize[0] / sizeof(uint32_t)) * picture->height;

    for (; p < p_end; p++)
        *p = color;
}

static void gif_fill_rect(AVFrame *picture, uint32_t color, int l, int t, int w, int h)
{
    const int linesize = picture->linesize[0] / sizeof(uint32_t);
    const uint32_t *py = (uint32_t *)picture->data[0] + t * linesize;
    const uint32_t *pr, *pb = py + h * linesize;
    uint32_t *px;

    for (; py < pb; py += linesize) {
        px = (uint32_t *)py + l;
        pr = px + w;

        for (; px < pr; px++)
            *px = color;
    }
}

static void gif_copy_img_rect(const uint32_t *src, uint32_t *dst,
                              int linesize, int l, int t, int w, int h)
{
    const int y_start = t * linesize;
    const uint32_t *src_px,
                   *src_py = src + y_start,
                   *dst_py = dst + y_start;
    const uint32_t *src_pb = src_py + h * linesize;
    uint32_t *dst_px;

    for (; src_py < src_pb; src_py += linesize, dst_py += linesize) {
        src_px = src_py + l;
        dst_px = (uint32_t *)dst_py + l;

        memcpy(dst_px, src_px, w * sizeof(uint32_t));
    }
}

static int gif_read_image(GifState *s, AVFrame *frame)
{
    int left, top, width, height, bits_per_pixel, code_size, flags, pw;
    int is_interleaved, has_local_palette, y, pass, y1, linesize, pal_size;
    uint32_t *ptr, *pal, *px, *pr, *ptr1;
    int ret;
    uint8_t *idx;

    /* At least 9 bytes of Image Descriptor. */
    if (bytestream2_get_bytes_left(&s->gb) < 9)
        return AVERROR_INVALIDDATA;

    left   = bytestream2_get_le16u(&s->gb);
    top    = bytestream2_get_le16u(&s->gb);
    width  = bytestream2_get_le16u(&s->gb);
    height = bytestream2_get_le16u(&s->gb);
    flags  = bytestream2_get_byteu(&s->gb);
    is_interleaved = flags & 0x40;
    has_local_palette = flags & 0x80;
    bits_per_pixel = (flags & 0x07) + 1;

    av_dlog(s->avctx, "image x=%d y=%d w=%d h=%d\n", left, top, width, height);

    if (has_local_palette) {
        pal_size = 1 << bits_per_pixel;

        if (bytestream2_get_bytes_left(&s->gb) < pal_size * 3)
            return AVERROR_INVALIDDATA;

        gif_read_palette(s, s->local_palette, pal_size);
        pal = s->local_palette;
    } else {
        if (!s->has_global_palette) {
            av_log(s->avctx, AV_LOG_ERROR, "picture doesn't have either global or local palette.\n");
            return AVERROR_INVALIDDATA;
        }

        pal = s->global_palette;
    }

    if (s->keyframe) {
        if (s->transparent_color_index == -1 && s->has_global_palette) {
            /* transparency wasn't set before the first frame, fill with background color */
            gif_fill(frame, s->bg_color);
        } else {
            /* otherwise fill with transparent color.
             * this is necessary since by default picture filled with 0x80808080. */
            gif_fill(frame, s->trans_color);
        }
    }

    /* verify that all the image is inside the screen dimensions */
    if (!width || width > s->screen_width || left >= s->screen_width) {
        av_log(s->avctx, AV_LOG_ERROR, "Invalid image width.\n");
        return AVERROR_INVALIDDATA;
    }
    if (!height || height > s->screen_height || top >= s->screen_height) {
        av_log(s->avctx, AV_LOG_ERROR, "Invalid image height.\n");
        return AVERROR_INVALIDDATA;
    }
    if (left + width > s->screen_width) {
        /* width must be kept around to avoid lzw vs line desync */
        pw = s->screen_width - left;
        av_log(s->avctx, AV_LOG_WARNING, "Image too wide by %d, truncating.\n",
               left + width - s->screen_width);
    } else {
        pw = width;
    }
    if (top + height > s->screen_height) {
        /* we don't care about the extra invisible lines */
        av_log(s->avctx, AV_LOG_WARNING, "Image too high by %d, truncating.\n",
               top + height - s->screen_height);
        height = s->screen_height - top;
    }

    /* process disposal method */
    if (s->gce_prev_disposal == GCE_DISPOSAL_BACKGROUND) {
        gif_fill_rect(frame, s->stored_bg_color, s->gce_l, s->gce_t, s->gce_w, s->gce_h);
    } else if (s->gce_prev_disposal == GCE_DISPOSAL_RESTORE) {
        gif_copy_img_rect(s->stored_img, (uint32_t *)frame->data[0],
            frame->linesize[0] / sizeof(uint32_t), s->gce_l, s->gce_t, s->gce_w, s->gce_h);
    }

    s->gce_prev_disposal = s->gce_disposal;

    if (s->gce_disposal != GCE_DISPOSAL_NONE) {
        s->gce_l = left;  s->gce_t = top;
        s->gce_w = pw;    s->gce_h = height;

        if (s->gce_disposal == GCE_DISPOSAL_BACKGROUND) {
            if (s->transparent_color_index >= 0)
                s->stored_bg_color = s->trans_color;
            else
                s->stored_bg_color = s->bg_color;
        } else if (s->gce_disposal == GCE_DISPOSAL_RESTORE) {
            av_fast_malloc(&s->stored_img, &s->stored_img_size, frame->linesize[0] * frame->height);
            if (!s->stored_img)
                return AVERROR(ENOMEM);

            gif_copy_img_rect((uint32_t *)frame->data[0], s->stored_img,
                frame->linesize[0] / sizeof(uint32_t), left, top, pw, height);
        }
    }

    /* Expect at least 2 bytes: 1 for lzw code size and 1 for block size. */
    if (bytestream2_get_bytes_left(&s->gb) < 2)
        return AVERROR_INVALIDDATA;

    /* now get the image data */
    code_size = bytestream2_get_byteu(&s->gb);
    if ((ret = ff_lzw_decode_init(s->lzw, code_size, s->gb.buffer,
                                  bytestream2_get_bytes_left(&s->gb), FF_LZW_GIF)) < 0) {
        av_log(s->avctx, AV_LOG_ERROR, "LZW init failed\n");
        return ret;
    }

    /* read all the image */
    linesize = frame->linesize[0] / sizeof(uint32_t);
    ptr1 = (uint32_t *)frame->data[0] + top * linesize + left;
    ptr = ptr1;
    pass = 0;
    y1 = 0;
    for (y = 0; y < height; y++) {
        int count = ff_lzw_decode(s->lzw, s->idx_line, width);
        if (count != width) {
            if (count)
                av_log(s->avctx, AV_LOG_ERROR, "LZW decode failed\n");
            goto decode_tail;
        }

        pr = ptr + pw;

        for (px = ptr, idx = s->idx_line; px < pr; px++, idx++) {
            if (*idx != s->transparent_color_index)
                *px = pal[*idx];
        }

        if (is_interleaved) {
            switch(pass) {
            default:
            case 0:
            case 1:
                y1 += 8;
                ptr += linesize * 8;
                break;
            case 2:
                y1 += 4;
                ptr += linesize * 4;
                break;
            case 3:
                y1 += 2;
                ptr += linesize * 2;
                break;
            }
            while (y1 >= height) {
<<<<<<< HEAD
                y1 = 4 >> pass;
=======
                y1  = 4 >> pass;
>>>>>>> 0b39ac6f
                ptr = ptr1 + linesize * y1;
                pass++;
            }
        } else {
            ptr += linesize;
        }
    }

 decode_tail:
    /* read the garbage data until end marker is found */
    ff_lzw_decode_tail(s->lzw);

    /* Graphic Control Extension's scope is single frame.
     * Remove its influence. */
    s->transparent_color_index = -1;
    s->gce_disposal = GCE_DISPOSAL_NONE;

    return 0;
}

static int gif_read_extension(GifState *s)
{
    int ext_code, ext_len, gce_flags, gce_transparent_index;

    /* There must be at least 2 bytes:
     * 1 for extension label and 1 for extension length. */
    if (bytestream2_get_bytes_left(&s->gb) < 2)
        return AVERROR_INVALIDDATA;

    ext_code = bytestream2_get_byteu(&s->gb);
    ext_len  = bytestream2_get_byteu(&s->gb);

    av_dlog(s->avctx, "ext_code=0x%x len=%d\n", ext_code, ext_len);

    switch(ext_code) {
    case GIF_GCE_EXT_LABEL:
        if (ext_len != 4)
            goto discard_ext;

        /* We need at least 5 bytes more: 4 is for extension body
         * and 1 for next block size. */
        if (bytestream2_get_bytes_left(&s->gb) < 5)
            return AVERROR_INVALIDDATA;

        gce_flags    = bytestream2_get_byteu(&s->gb);
        bytestream2_skipu(&s->gb, 2);    // delay during which the frame is shown
        gce_transparent_index = bytestream2_get_byteu(&s->gb);
        if (gce_flags & 0x01)
            s->transparent_color_index = gce_transparent_index;
        else
            s->transparent_color_index = -1;
        s->gce_disposal = (gce_flags >> 2) & 0x7;

        av_dlog(s->avctx, "gce_flags=%x tcolor=%d disposal=%d\n",
               gce_flags,
               s->transparent_color_index, s->gce_disposal);

        if (s->gce_disposal > 3) {
            s->gce_disposal = GCE_DISPOSAL_NONE;
            av_dlog(s->avctx, "invalid value in gce_disposal (%d). Using default value of 0.\n", ext_len);
        }

        ext_len = bytestream2_get_byteu(&s->gb);
        break;
    }

    /* NOTE: many extension blocks can come after */
 discard_ext:
    while (ext_len) {
        /* There must be at least ext_len bytes and 1 for next block size byte. */
        if (bytestream2_get_bytes_left(&s->gb) < ext_len + 1)
            return AVERROR_INVALIDDATA;

        bytestream2_skipu(&s->gb, ext_len);
        ext_len = bytestream2_get_byteu(&s->gb);

        av_dlog(s->avctx, "ext_len1=%d\n", ext_len);
    }
    return 0;
}

static int gif_read_header1(GifState *s)
{
    uint8_t sig[6];
    int v, n;
    int background_color_index;

    if (bytestream2_get_bytes_left(&s->gb) < 13)
        return AVERROR_INVALIDDATA;

    /* read gif signature */
    bytestream2_get_bufferu(&s->gb, sig, 6);
    if (memcmp(sig, gif87a_sig, 6) &&
        memcmp(sig, gif89a_sig, 6))
        return AVERROR_INVALIDDATA;

    /* read screen header */
    s->transparent_color_index = -1;
    s->screen_width  = bytestream2_get_le16u(&s->gb);
    s->screen_height = bytestream2_get_le16u(&s->gb);

    v = bytestream2_get_byteu(&s->gb);
    s->color_resolution = ((v & 0x70) >> 4) + 1;
    s->has_global_palette = (v & 0x80);
    s->bits_per_pixel = (v & 0x07) + 1;
    background_color_index = bytestream2_get_byteu(&s->gb);
    n = bytestream2_get_byteu(&s->gb);
    if (n) {
        s->avctx->sample_aspect_ratio.num = n + 15;
        s->avctx->sample_aspect_ratio.den = 64;
    }

    av_dlog(s->avctx, "screen_w=%d screen_h=%d bpp=%d global_palette=%d\n",
           s->screen_width, s->screen_height, s->bits_per_pixel,
           s->has_global_palette);

    if (s->has_global_palette) {
        s->background_color_index = background_color_index;
        n = 1 << s->bits_per_pixel;
        if (bytestream2_get_bytes_left(&s->gb) < n * 3)
            return AVERROR_INVALIDDATA;

        gif_read_palette(s, s->global_palette, n);
        s->bg_color = s->global_palette[s->background_color_index];
    } else
        s->background_color_index = -1;

    return 0;
}

static int gif_parse_next_image(GifState *s, AVFrame *frame)
{
    while (bytestream2_get_bytes_left(&s->gb) > 0) {
        int code = bytestream2_get_byte(&s->gb);
        int ret;

        av_log(s->avctx, AV_LOG_DEBUG, "code=%02x '%c'\n", code, code);

        switch (code) {
        case GIF_IMAGE_SEPARATOR:
            return gif_read_image(s, frame);
        case GIF_EXTENSION_INTRODUCER:
            if ((ret = gif_read_extension(s)) < 0)
                return ret;
            break;
        case GIF_TRAILER:
            /* end of image */
            return AVERROR_EOF;
        default:
            /* erroneous block label */
            return AVERROR_INVALIDDATA;
        }
    }
    return AVERROR_EOF;
}

static av_cold int gif_decode_init(AVCodecContext *avctx)
{
    GifState *s = avctx->priv_data;

    s->avctx = avctx;

    avctx->pix_fmt = AV_PIX_FMT_RGB32;
    s->frame = av_frame_alloc();
    if (!s->frame)
        return AVERROR(ENOMEM);
    ff_lzw_decode_open(&s->lzw);
    return 0;
}

static int gif_decode_frame(AVCodecContext *avctx, void *data, int *got_frame, AVPacket *avpkt)
{
    GifState *s = avctx->priv_data;
    int ret;

    bytestream2_init(&s->gb, avpkt->data, avpkt->size);

    s->frame->pts     = avpkt->pts;
    s->frame->pkt_pts = avpkt->pts;
    s->frame->pkt_dts = avpkt->dts;
    av_frame_set_pkt_duration(s->frame, avpkt->duration);

    if (avpkt->size >= 6) {
        s->keyframe = memcmp(avpkt->data, gif87a_sig, 6) == 0 ||
                      memcmp(avpkt->data, gif89a_sig, 6) == 0;
    } else {
        s->keyframe = 0;
    }

    if (s->keyframe) {
        s->keyframe_ok = 0;
        s->gce_prev_disposal = GCE_DISPOSAL_NONE;
        if ((ret = gif_read_header1(s)) < 0)
            return ret;

        if ((ret = ff_set_dimensions(avctx, s->screen_width, s->screen_height)) < 0)
            return ret;

        av_frame_unref(s->frame);
        if ((ret = ff_get_buffer(avctx, s->frame, 0)) < 0)
            return ret;

        av_fast_malloc(&s->idx_line, &s->idx_line_size, s->screen_width);
        if (!s->idx_line)
            return AVERROR(ENOMEM);

        s->frame->pict_type = AV_PICTURE_TYPE_I;
        s->frame->key_frame = 1;
        s->keyframe_ok = 1;
    } else {
        if (!s->keyframe_ok) {
            av_log(avctx, AV_LOG_ERROR, "cannot decode frame without keyframe\n");
            return AVERROR_INVALIDDATA;
        }

        if ((ret = ff_reget_buffer(avctx, s->frame)) < 0)
            return ret;

        s->frame->pict_type = AV_PICTURE_TYPE_P;
        s->frame->key_frame = 0;
    }

    ret = gif_parse_next_image(s, s->frame);
    if (ret < 0)
        return ret;

    if ((ret = av_frame_ref(data, s->frame)) < 0)
        return ret;
    *got_frame = 1;

    return bytestream2_tell(&s->gb);
}

static av_cold int gif_decode_close(AVCodecContext *avctx)
{
    GifState *s = avctx->priv_data;

    ff_lzw_decode_close(&s->lzw);
    av_frame_free(&s->frame);
    av_freep(&s->idx_line);
    av_freep(&s->stored_img);

    return 0;
}

static const AVOption options[] = {
    { "trans_color", "color value (ARGB) that is used instead of transparent color",
      offsetof(GifState, trans_color), AV_OPT_TYPE_INT,
      {.i64 = GIF_TRANSPARENT_COLOR}, 0, 0xffffffff,
      AV_OPT_FLAG_DECODING_PARAM|AV_OPT_FLAG_VIDEO_PARAM },
    { NULL },
};

static const AVClass decoder_class = {
    .class_name = "gif decoder",
    .item_name  = av_default_item_name,
    .option     = options,
    .version    = LIBAVUTIL_VERSION_INT,
    .category   = AV_CLASS_CATEGORY_DECODER,
};

AVCodec ff_gif_decoder = {
    .name           = "gif",
    .long_name      = NULL_IF_CONFIG_SMALL("GIF (Graphics Interchange Format)"),
    .type           = AVMEDIA_TYPE_VIDEO,
    .id             = AV_CODEC_ID_GIF,
    .priv_data_size = sizeof(GifState),
    .init           = gif_decode_init,
    .close          = gif_decode_close,
    .decode         = gif_decode_frame,
    .capabilities   = CODEC_CAP_DR1,
    .priv_class     = &decoder_class,
};<|MERGE_RESOLUTION|>--- conflicted
+++ resolved
@@ -282,11 +282,7 @@
                 break;
             }
             while (y1 >= height) {
-<<<<<<< HEAD
-                y1 = 4 >> pass;
-=======
                 y1  = 4 >> pass;
->>>>>>> 0b39ac6f
                 ptr = ptr1 + linesize * y1;
                 pass++;
             }
