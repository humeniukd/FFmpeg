/*
 * AAC decoder
 * Copyright (c) 2005-2006 Oded Shimon ( ods15 ods15 dyndns org )
 * Copyright (c) 2006-2007 Maxim Gavrilov ( maxim.gavrilov gmail com )
 *
 * AAC LATM decoder
 * Copyright (c) 2008-2010 Paul Kendall <paul@kcbbs.gen.nz>
 * Copyright (c) 2010      Janne Grunau <janne-ffmpeg@jannau.net>
 *
 * This file is part of FFmpeg.
 *
 * FFmpeg is free software; you can redistribute it and/or
 * modify it under the terms of the GNU Lesser General Public
 * License as published by the Free Software Foundation; either
 * version 2.1 of the License, or (at your option) any later version.
 *
 * FFmpeg is distributed in the hope that it will be useful,
 * but WITHOUT ANY WARRANTY; without even the implied warranty of
 * MERCHANTABILITY or FITNESS FOR A PARTICULAR PURPOSE.  See the GNU
 * Lesser General Public License for more details.
 *
 * You should have received a copy of the GNU Lesser General Public
 * License along with FFmpeg; if not, write to the Free Software
 * Foundation, Inc., 51 Franklin Street, Fifth Floor, Boston, MA 02110-1301 USA
 */

/**
 * @file
 * AAC decoder
 * @author Oded Shimon  ( ods15 ods15 dyndns org )
 * @author Maxim Gavrilov ( maxim.gavrilov gmail com )
 */

/*
 * supported tools
 *
 * Support?             Name
 * N (code in SoC repo) gain control
 * Y                    block switching
 * Y                    window shapes - standard
 * N                    window shapes - Low Delay
 * Y                    filterbank - standard
 * N (code in SoC repo) filterbank - Scalable Sample Rate
 * Y                    Temporal Noise Shaping
 * Y                    Long Term Prediction
 * Y                    intensity stereo
 * Y                    channel coupling
 * Y                    frequency domain prediction
 * Y                    Perceptual Noise Substitution
 * Y                    Mid/Side stereo
 * N                    Scalable Inverse AAC Quantization
 * N                    Frequency Selective Switch
 * N                    upsampling filter
 * Y                    quantization & coding - AAC
 * N                    quantization & coding - TwinVQ
 * N                    quantization & coding - BSAC
 * N                    AAC Error Resilience tools
 * N                    Error Resilience payload syntax
 * N                    Error Protection tool
 * N                    CELP
 * N                    Silence Compression
 * N                    HVXC
 * N                    HVXC 4kbits/s VR
 * N                    Structured Audio tools
 * N                    Structured Audio Sample Bank Format
 * N                    MIDI
 * N                    Harmonic and Individual Lines plus Noise
 * N                    Text-To-Speech Interface
 * Y                    Spectral Band Replication
 * Y (not in this code) Layer-1
 * Y (not in this code) Layer-2
 * Y (not in this code) Layer-3
 * N                    SinuSoidal Coding (Transient, Sinusoid, Noise)
 * Y                    Parametric Stereo
 * N                    Direct Stream Transfer
 *
 * Note: - HE AAC v1 comprises LC AAC with Spectral Band Replication.
 *       - HE AAC v2 comprises LC AAC with Spectral Band Replication and
           Parametric Stereo.
 */


#include "avcodec.h"
#include "internal.h"
#include "get_bits.h"
#include "dsputil.h"
#include "fft.h"
#include "fmtconvert.h"
#include "lpc.h"
#include "kbdwin.h"
#include "sinewin.h"

#include "aac.h"
#include "aactab.h"
#include "aacdectab.h"
#include "cbrt_tablegen.h"
#include "sbr.h"
#include "aacsbr.h"
#include "mpeg4audio.h"
#include "aacadtsdec.h"
#include "libavutil/intfloat.h"

#include <assert.h>
#include <errno.h>
#include <math.h>
#include <string.h>

#if ARCH_ARM
#   include "arm/aac.h"
#endif

static VLC vlc_scalefactors;
static VLC vlc_spectral[11];

static const char overread_err[] = "Input buffer exhausted before END element found\n";

static ChannelElement *get_che(AACContext *ac, int type, int elem_id)
{
    // For PCE based channel configurations map the channels solely based on tags.
    if (!ac->m4ac.chan_config) {
        return ac->tag_che_map[type][elem_id];
    }
    // For indexed channel configurations map the channels solely based on position.
    switch (ac->m4ac.chan_config) {
    case 7:
        if (ac->tags_mapped == 3 && type == TYPE_CPE) {
            ac->tags_mapped++;
            return ac->tag_che_map[TYPE_CPE][elem_id] = ac->che[TYPE_CPE][2];
        }
    case 6:
        /* Some streams incorrectly code 5.1 audio as SCE[0] CPE[0] CPE[1] SCE[1]
           instead of SCE[0] CPE[0] CPE[1] LFE[0]. If we seem to have
           encountered such a stream, transfer the LFE[0] element to the SCE[1]'s mapping */
        if (ac->tags_mapped == tags_per_config[ac->m4ac.chan_config] - 1 && (type == TYPE_LFE || type == TYPE_SCE)) {
            ac->tags_mapped++;
            return ac->tag_che_map[type][elem_id] = ac->che[TYPE_LFE][0];
        }
    case 5:
        if (ac->tags_mapped == 2 && type == TYPE_CPE) {
            ac->tags_mapped++;
            return ac->tag_che_map[TYPE_CPE][elem_id] = ac->che[TYPE_CPE][1];
        }
    case 4:
        if (ac->tags_mapped == 2 && ac->m4ac.chan_config == 4 && type == TYPE_SCE) {
            ac->tags_mapped++;
            return ac->tag_che_map[TYPE_SCE][elem_id] = ac->che[TYPE_SCE][1];
        }
    case 3:
    case 2:
        if (ac->tags_mapped == (ac->m4ac.chan_config != 2) && type == TYPE_CPE) {
            ac->tags_mapped++;
            return ac->tag_che_map[TYPE_CPE][elem_id] = ac->che[TYPE_CPE][0];
        } else if (ac->m4ac.chan_config == 2) {
            return NULL;
        }
    case 1:
        if (!ac->tags_mapped && type == TYPE_SCE) {
            ac->tags_mapped++;
            return ac->tag_che_map[TYPE_SCE][elem_id] = ac->che[TYPE_SCE][0];
        }
    default:
        return NULL;
    }
}

static int count_channels(enum ChannelPosition che_pos[4][MAX_ELEM_ID])
{
    int i, type, sum = 0;
    for (i = 0; i < MAX_ELEM_ID; i++) {
        for (type = 0; type < 4; type++) {
            sum += (1 + (type == TYPE_CPE)) *
                (che_pos[type][i] != AAC_CHANNEL_OFF &&
                 che_pos[type][i] != AAC_CHANNEL_CC);
        }
    }
    return sum;
}

/**
 * Check for the channel element in the current channel position configuration.
 * If it exists, make sure the appropriate element is allocated and map the
 * channel order to match the internal FFmpeg channel layout.
 *
 * @param   che_pos current channel position configuration
 * @param   type channel element type
 * @param   id channel element id
 * @param   channels count of the number of channels in the configuration
 *
 * @return  Returns error status. 0 - OK, !0 - error
 */
static av_cold int che_configure(AACContext *ac,
                                 enum ChannelPosition che_pos[4][MAX_ELEM_ID],
                                 int type, int id, int *channels)
{
    if (che_pos[type][id]) {
        if (!ac->che[type][id]) {
            if (!(ac->che[type][id] = av_mallocz(sizeof(ChannelElement))))
                return AVERROR(ENOMEM);
            ff_aac_sbr_ctx_init(ac, &ac->che[type][id]->sbr);
        }
        if (type != TYPE_CCE) {
            ac->output_data[(*channels)++] = ac->che[type][id]->ch[0].ret;
            if (type == TYPE_CPE ||
                (type == TYPE_SCE && ac->m4ac.ps == 1)) {
                ac->output_data[(*channels)++] = ac->che[type][id]->ch[1].ret;
            }
        }
    } else {
        if (ac->che[type][id])
            ff_aac_sbr_ctx_close(&ac->che[type][id]->sbr);
        av_freep(&ac->che[type][id]);
    }
    return 0;
}

/**
 * Configure output channel order based on the current program configuration element.
 *
 * @param   che_pos current channel position configuration
 * @param   new_che_pos New channel position configuration - we only do something if it differs from the current one.
 *
 * @return  Returns error status. 0 - OK, !0 - error
 */
static av_cold int output_configure(AACContext *ac,
                                    enum ChannelPosition che_pos[4][MAX_ELEM_ID],
                                    enum ChannelPosition new_che_pos[4][MAX_ELEM_ID],
                                    int channel_config, enum OCStatus oc_type)
{
    AVCodecContext *avctx = ac->avctx;
    int i, type, channels = 0, ret;

    if (new_che_pos != che_pos)
    memcpy(che_pos, new_che_pos, 4 * MAX_ELEM_ID * sizeof(new_che_pos[0][0]));

    if (channel_config) {
        for (i = 0; i < tags_per_config[channel_config]; i++) {
            if ((ret = che_configure(ac, che_pos,
                                     aac_channel_layout_map[channel_config - 1][i][0],
                                     aac_channel_layout_map[channel_config - 1][i][1],
                                     &channels)))
                return ret;
        }

        memset(ac->tag_che_map, 0, 4 * MAX_ELEM_ID * sizeof(ac->che[0][0]));

        avctx->channel_layout = aac_channel_layout[channel_config - 1];
    } else {
        /* Allocate or free elements depending on if they are in the
         * current program configuration.
         *
         * Set up default 1:1 output mapping.
         *
         * For a 5.1 stream the output order will be:
         *    [ Center ] [ Front Left ] [ Front Right ] [ LFE ] [ Surround Left ] [ Surround Right ]
         */

        for (i = 0; i < MAX_ELEM_ID; i++) {
            for (type = 0; type < 4; type++) {
                if ((ret = che_configure(ac, che_pos, type, i, &channels)))
                    return ret;
            }
        }

        memcpy(ac->tag_che_map, ac->che, 4 * MAX_ELEM_ID * sizeof(ac->che[0][0]));
    }

    avctx->channels = channels;

    ac->output_configured = oc_type;

    return 0;
}

static void flush(AVCodecContext *avctx)
{
    AACContext *ac= avctx->priv_data;
    int type, i, j;

    for (type = 3; type >= 0; type--) {
        for (i = 0; i < MAX_ELEM_ID; i++) {
            ChannelElement *che = ac->che[type][i];
            if (che) {
                for (j = 0; j <= 1; j++) {
                    memset(che->ch[j].saved, 0, sizeof(che->ch[j].saved));
                }
            }
        }
    }
}

/**
 * Decode an array of 4 bit element IDs, optionally interleaved with a stereo/mono switching bit.
 *
 * @param cpe_map Stereo (Channel Pair Element) map, NULL if stereo bit is not present.
 * @param sce_map mono (Single Channel Element) map
 * @param type speaker type/position for these channels
 */
static void decode_channel_map(enum ChannelPosition *cpe_map,
                               enum ChannelPosition *sce_map,
                               enum ChannelPosition type,
                               GetBitContext *gb, int n)
{
    while (n--) {
        enum ChannelPosition *map = cpe_map && get_bits1(gb) ? cpe_map : sce_map; // stereo or mono map
        map[get_bits(gb, 4)] = type;
    }
}

/**
 * Decode program configuration element; reference: table 4.2.
 *
 * @param   new_che_pos New channel position configuration - we only do something if it differs from the current one.
 *
 * @return  Returns error status. 0 - OK, !0 - error
 */
static int decode_pce(AVCodecContext *avctx, MPEG4AudioConfig *m4ac,
                      enum ChannelPosition new_che_pos[4][MAX_ELEM_ID],
                      GetBitContext *gb)
{
    int num_front, num_side, num_back, num_lfe, num_assoc_data, num_cc, sampling_index;
    int comment_len;

    skip_bits(gb, 2);  // object_type

    sampling_index = get_bits(gb, 4);
    if (m4ac->sampling_index != sampling_index)
        av_log(avctx, AV_LOG_WARNING, "Sample rate index in program config element does not match the sample rate index configured by the container.\n");

    num_front       = get_bits(gb, 4);
    num_side        = get_bits(gb, 4);
    num_back        = get_bits(gb, 4);
    num_lfe         = get_bits(gb, 2);
    num_assoc_data  = get_bits(gb, 3);
    num_cc          = get_bits(gb, 4);

    if (get_bits1(gb))
        skip_bits(gb, 4); // mono_mixdown_tag
    if (get_bits1(gb))
        skip_bits(gb, 4); // stereo_mixdown_tag

    if (get_bits1(gb))
        skip_bits(gb, 3); // mixdown_coeff_index and pseudo_surround

    if (get_bits_left(gb) < 4 * (num_front + num_side + num_back + num_lfe + num_assoc_data + num_cc)) {
        av_log(avctx, AV_LOG_ERROR, overread_err);
        return -1;
    }
    decode_channel_map(new_che_pos[TYPE_CPE], new_che_pos[TYPE_SCE], AAC_CHANNEL_FRONT, gb, num_front);
    decode_channel_map(new_che_pos[TYPE_CPE], new_che_pos[TYPE_SCE], AAC_CHANNEL_SIDE,  gb, num_side );
    decode_channel_map(new_che_pos[TYPE_CPE], new_che_pos[TYPE_SCE], AAC_CHANNEL_BACK,  gb, num_back );
    decode_channel_map(NULL,                  new_che_pos[TYPE_LFE], AAC_CHANNEL_LFE,   gb, num_lfe  );

    skip_bits_long(gb, 4 * num_assoc_data);

    decode_channel_map(new_che_pos[TYPE_CCE], new_che_pos[TYPE_CCE], AAC_CHANNEL_CC,    gb, num_cc   );

    align_get_bits(gb);

    /* comment field, first byte is length */
    comment_len = get_bits(gb, 8) * 8;
    if (get_bits_left(gb) < comment_len) {
        av_log(avctx, AV_LOG_ERROR, overread_err);
        return -1;
    }
    skip_bits_long(gb, comment_len);
    return 0;
}

/**
 * Set up channel positions based on a default channel configuration
 * as specified in table 1.17.
 *
 * @param   new_che_pos New channel position configuration - we only do something if it differs from the current one.
 *
 * @return  Returns error status. 0 - OK, !0 - error
 */
static av_cold int set_default_channel_config(AVCodecContext *avctx,
                                              enum ChannelPosition new_che_pos[4][MAX_ELEM_ID],
                                              int channel_config)
{
    if (channel_config < 1 || channel_config > 7) {
        av_log(avctx, AV_LOG_ERROR, "invalid default channel configuration (%d)\n",
               channel_config);
        return -1;
    }

    /* default channel configurations:
     *
     * 1ch : front center (mono)
     * 2ch : L + R (stereo)
     * 3ch : front center + L + R
     * 4ch : front center + L + R + back center
     * 5ch : front center + L + R + back stereo
     * 6ch : front center + L + R + back stereo + LFE
     * 7ch : front center + L + R + outer front left + outer front right + back stereo + LFE
     */

    if (channel_config != 2)
        new_che_pos[TYPE_SCE][0] = AAC_CHANNEL_FRONT; // front center (or mono)
    if (channel_config > 1)
        new_che_pos[TYPE_CPE][0] = AAC_CHANNEL_FRONT; // L + R (or stereo)
    if (channel_config == 4)
        new_che_pos[TYPE_SCE][1] = AAC_CHANNEL_BACK;  // back center
    if (channel_config > 4)
        new_che_pos[TYPE_CPE][(channel_config == 7) + 1]
        = AAC_CHANNEL_BACK;  // back stereo
    if (channel_config > 5)
        new_che_pos[TYPE_LFE][0] = AAC_CHANNEL_LFE;   // LFE
    if (channel_config == 7)
        new_che_pos[TYPE_CPE][1] = AAC_CHANNEL_FRONT; // outer front left + outer front right

    return 0;
}

/**
 * Decode GA "General Audio" specific configuration; reference: table 4.1.
 *
 * @param   ac          pointer to AACContext, may be null
 * @param   avctx       pointer to AVCCodecContext, used for logging
 *
 * @return  Returns error status. 0 - OK, !0 - error
 */
static int decode_ga_specific_config(AACContext *ac, AVCodecContext *avctx,
                                     GetBitContext *gb,
                                     MPEG4AudioConfig *m4ac,
                                     int channel_config)
{
    enum ChannelPosition new_che_pos[4][MAX_ELEM_ID];
    int extension_flag, ret;

    if (get_bits1(gb)) { // frameLengthFlag
        av_log_missing_feature(avctx, "960/120 MDCT window is", 1);
        return -1;
    }

    if (get_bits1(gb))       // dependsOnCoreCoder
        skip_bits(gb, 14);   // coreCoderDelay
    extension_flag = get_bits1(gb);

    if (m4ac->object_type == AOT_AAC_SCALABLE ||
        m4ac->object_type == AOT_ER_AAC_SCALABLE)
        skip_bits(gb, 3);     // layerNr

    memset(new_che_pos, 0, 4 * MAX_ELEM_ID * sizeof(new_che_pos[0][0]));
    if (channel_config == 0) {
        skip_bits(gb, 4);  // element_instance_tag
        if ((ret = decode_pce(avctx, m4ac, new_che_pos, gb)))
            return ret;
    } else {
        if ((ret = set_default_channel_config(avctx, new_che_pos, channel_config)))
            return ret;
    }

    if (count_channels(new_che_pos) > 1) {
        m4ac->ps = 0;
    } else if (m4ac->sbr == 1 && m4ac->ps == -1)
        m4ac->ps = 1;

    if (ac && (ret = output_configure(ac, ac->che_pos, new_che_pos, channel_config, OC_GLOBAL_HDR)))
        return ret;

    if (extension_flag) {
        switch (m4ac->object_type) {
        case AOT_ER_BSAC:
            skip_bits(gb, 5);    // numOfSubFrame
            skip_bits(gb, 11);   // layer_length
            break;
        case AOT_ER_AAC_LC:
        case AOT_ER_AAC_LTP:
        case AOT_ER_AAC_SCALABLE:
        case AOT_ER_AAC_LD:
            skip_bits(gb, 3);  /* aacSectionDataResilienceFlag
                                    * aacScalefactorDataResilienceFlag
                                    * aacSpectralDataResilienceFlag
                                    */
            break;
        }
        skip_bits1(gb);    // extensionFlag3 (TBD in version 3)
    }
    return 0;
}

/**
 * Decode audio specific configuration; reference: table 1.13.
 *
 * @param   ac          pointer to AACContext, may be null
 * @param   avctx       pointer to AVCCodecContext, used for logging
 * @param   m4ac        pointer to MPEG4AudioConfig, used for parsing
 * @param   data        pointer to buffer holding an audio specific config
 * @param   bit_size    size of audio specific config or data in bits
 * @param   sync_extension look for an appended sync extension
 *
 * @return  Returns error status or number of consumed bits. <0 - error
 */
static int decode_audio_specific_config(AACContext *ac,
                                        AVCodecContext *avctx,
                                        MPEG4AudioConfig *m4ac,
                                        const uint8_t *data, int bit_size,
                                        int sync_extension)
{
    GetBitContext gb;
    int i;

    av_dlog(avctx, "extradata size %d\n", avctx->extradata_size);
    for (i = 0; i < avctx->extradata_size; i++)
         av_dlog(avctx, "%02x ", avctx->extradata[i]);
    av_dlog(avctx, "\n");

    init_get_bits(&gb, data, bit_size);

    if ((i = avpriv_mpeg4audio_get_config(m4ac, data, bit_size, sync_extension)) < 0)
        return -1;
    if (m4ac->sampling_index > 12) {
        av_log(avctx, AV_LOG_ERROR, "invalid sampling rate index %d\n", m4ac->sampling_index);
        return -1;
    }

    skip_bits_long(&gb, i);

    switch (m4ac->object_type) {
    case AOT_AAC_MAIN:
    case AOT_AAC_LC:
    case AOT_AAC_LTP:
        if (decode_ga_specific_config(ac, avctx, &gb, m4ac, m4ac->chan_config))
            return -1;
        break;
    default:
        av_log(avctx, AV_LOG_ERROR, "Audio object type %s%d is not supported.\n",
               m4ac->sbr == 1? "SBR+" : "", m4ac->object_type);
        return -1;
    }

    av_dlog(avctx, "AOT %d chan config %d sampling index %d (%d) SBR %d PS %d\n",
            m4ac->object_type, m4ac->chan_config, m4ac->sampling_index,
            m4ac->sample_rate, m4ac->sbr, m4ac->ps);

    return get_bits_count(&gb);
}

/**
 * linear congruential pseudorandom number generator
 *
 * @param   previous_val    pointer to the current state of the generator
 *
 * @return  Returns a 32-bit pseudorandom integer
 */
static av_always_inline int lcg_random(int previous_val)
{
    return previous_val * 1664525 + 1013904223;
}

static av_always_inline void reset_predict_state(PredictorState *ps)
{
    ps->r0   = 0.0f;
    ps->r1   = 0.0f;
    ps->cor0 = 0.0f;
    ps->cor1 = 0.0f;
    ps->var0 = 1.0f;
    ps->var1 = 1.0f;
}

static void reset_all_predictors(PredictorState *ps)
{
    int i;
    for (i = 0; i < MAX_PREDICTORS; i++)
        reset_predict_state(&ps[i]);
}

static int sample_rate_idx (int rate)
{
         if (92017 <= rate) return 0;
    else if (75132 <= rate) return 1;
    else if (55426 <= rate) return 2;
    else if (46009 <= rate) return 3;
    else if (37566 <= rate) return 4;
    else if (27713 <= rate) return 5;
    else if (23004 <= rate) return 6;
    else if (18783 <= rate) return 7;
    else if (13856 <= rate) return 8;
    else if (11502 <= rate) return 9;
    else if (9391  <= rate) return 10;
    else                    return 11;
}

static void reset_predictor_group(PredictorState *ps, int group_num)
{
    int i;
    for (i = group_num - 1; i < MAX_PREDICTORS; i += 30)
        reset_predict_state(&ps[i]);
}

#define AAC_INIT_VLC_STATIC(num, size) \
    INIT_VLC_STATIC(&vlc_spectral[num], 8, ff_aac_spectral_sizes[num], \
         ff_aac_spectral_bits[num], sizeof( ff_aac_spectral_bits[num][0]), sizeof( ff_aac_spectral_bits[num][0]), \
        ff_aac_spectral_codes[num], sizeof(ff_aac_spectral_codes[num][0]), sizeof(ff_aac_spectral_codes[num][0]), \
        size);

static av_cold int aac_decode_init(AVCodecContext *avctx)
{
    AACContext *ac = avctx->priv_data;
    float output_scale_factor;

    ac->avctx = avctx;
    ac->m4ac.sample_rate = avctx->sample_rate;

    if (avctx->extradata_size > 0) {
        if (decode_audio_specific_config(ac, ac->avctx, &ac->m4ac,
                                         avctx->extradata,
                                         avctx->extradata_size*8, 1) < 0)
            return -1;
    } else {
        int sr, i;
        enum ChannelPosition new_che_pos[4][MAX_ELEM_ID];

        sr = sample_rate_idx(avctx->sample_rate);
        ac->m4ac.sampling_index = sr;
        ac->m4ac.channels = avctx->channels;
        ac->m4ac.sbr = -1;
        ac->m4ac.ps = -1;

        for (i = 0; i < FF_ARRAY_ELEMS(ff_mpeg4audio_channels); i++)
            if (ff_mpeg4audio_channels[i] == avctx->channels)
                break;
        if (i == FF_ARRAY_ELEMS(ff_mpeg4audio_channels)) {
            i = 0;
        }
        ac->m4ac.chan_config = i;

        if (ac->m4ac.chan_config) {
            int ret = set_default_channel_config(avctx, new_che_pos, ac->m4ac.chan_config);
            if (!ret)
                output_configure(ac, ac->che_pos, new_che_pos, ac->m4ac.chan_config, OC_GLOBAL_HDR);
            else if (avctx->err_recognition & AV_EF_EXPLODE)
                return AVERROR_INVALIDDATA;
        }
    }

    if (avctx->request_sample_fmt == AV_SAMPLE_FMT_FLT) {
        avctx->sample_fmt = AV_SAMPLE_FMT_FLT;
        output_scale_factor = 1.0 / 32768.0;
    } else {
        avctx->sample_fmt = AV_SAMPLE_FMT_S16;
        output_scale_factor = 1.0;
    }

    AAC_INIT_VLC_STATIC( 0, 304);
    AAC_INIT_VLC_STATIC( 1, 270);
    AAC_INIT_VLC_STATIC( 2, 550);
    AAC_INIT_VLC_STATIC( 3, 300);
    AAC_INIT_VLC_STATIC( 4, 328);
    AAC_INIT_VLC_STATIC( 5, 294);
    AAC_INIT_VLC_STATIC( 6, 306);
    AAC_INIT_VLC_STATIC( 7, 268);
    AAC_INIT_VLC_STATIC( 8, 510);
    AAC_INIT_VLC_STATIC( 9, 366);
    AAC_INIT_VLC_STATIC(10, 462);

    ff_aac_sbr_init();

    dsputil_init(&ac->dsp, avctx);
    ff_fmt_convert_init(&ac->fmt_conv, avctx);

    ac->random_state = 0x1f2e3d4c;

    ff_aac_tableinit();

    INIT_VLC_STATIC(&vlc_scalefactors,7,FF_ARRAY_ELEMS(ff_aac_scalefactor_code),
                    ff_aac_scalefactor_bits, sizeof(ff_aac_scalefactor_bits[0]), sizeof(ff_aac_scalefactor_bits[0]),
                    ff_aac_scalefactor_code, sizeof(ff_aac_scalefactor_code[0]), sizeof(ff_aac_scalefactor_code[0]),
                    352);

    ff_mdct_init(&ac->mdct,       11, 1, output_scale_factor/1024.0);
    ff_mdct_init(&ac->mdct_small,  8, 1, output_scale_factor/128.0);
    ff_mdct_init(&ac->mdct_ltp,   11, 0, -2.0/output_scale_factor);
    // window initialization
    ff_kbd_window_init(ff_aac_kbd_long_1024, 4.0, 1024);
    ff_kbd_window_init(ff_aac_kbd_short_128, 6.0, 128);
    ff_init_ff_sine_windows(10);
    ff_init_ff_sine_windows( 7);

    cbrt_tableinit();

    avcodec_get_frame_defaults(&ac->frame);
    avctx->coded_frame = &ac->frame;

    return 0;
}

/**
 * Skip data_stream_element; reference: table 4.10.
 */
static int skip_data_stream_element(AACContext *ac, GetBitContext *gb)
{
    int byte_align = get_bits1(gb);
    int count = get_bits(gb, 8);
    if (count == 255)
        count += get_bits(gb, 8);
    if (byte_align)
        align_get_bits(gb);

    if (get_bits_left(gb) < 8 * count) {
        av_log(ac->avctx, AV_LOG_ERROR, overread_err);
        return -1;
    }
    skip_bits_long(gb, 8 * count);
    return 0;
}

static int decode_prediction(AACContext *ac, IndividualChannelStream *ics,
                             GetBitContext *gb)
{
    int sfb;
    if (get_bits1(gb)) {
        ics->predictor_reset_group = get_bits(gb, 5);
        if (ics->predictor_reset_group == 0 || ics->predictor_reset_group > 30) {
            av_log(ac->avctx, AV_LOG_ERROR, "Invalid Predictor Reset Group.\n");
            return -1;
        }
    }
    for (sfb = 0; sfb < FFMIN(ics->max_sfb, ff_aac_pred_sfb_max[ac->m4ac.sampling_index]); sfb++) {
        ics->prediction_used[sfb] = get_bits1(gb);
    }
    return 0;
}

/**
 * Decode Long Term Prediction data; reference: table 4.xx.
 */
static void decode_ltp(AACContext *ac, LongTermPrediction *ltp,
                       GetBitContext *gb, uint8_t max_sfb)
{
    int sfb;

    ltp->lag  = get_bits(gb, 11);
    ltp->coef = ltp_coef[get_bits(gb, 3)];
    for (sfb = 0; sfb < FFMIN(max_sfb, MAX_LTP_LONG_SFB); sfb++)
        ltp->used[sfb] = get_bits1(gb);
}

/**
 * Decode Individual Channel Stream info; reference: table 4.6.
 */
static int decode_ics_info(AACContext *ac, IndividualChannelStream *ics,
                           GetBitContext *gb)
{
    if (get_bits1(gb)) {
        av_log(ac->avctx, AV_LOG_ERROR, "Reserved bit set.\n");
        return AVERROR_INVALIDDATA;
    }
    ics->window_sequence[1] = ics->window_sequence[0];
    ics->window_sequence[0] = get_bits(gb, 2);
    ics->use_kb_window[1]   = ics->use_kb_window[0];
    ics->use_kb_window[0]   = get_bits1(gb);
    ics->num_window_groups  = 1;
    ics->group_len[0]       = 1;
    if (ics->window_sequence[0] == EIGHT_SHORT_SEQUENCE) {
        int i;
        ics->max_sfb = get_bits(gb, 4);
        for (i = 0; i < 7; i++) {
            if (get_bits1(gb)) {
                ics->group_len[ics->num_window_groups - 1]++;
            } else {
                ics->num_window_groups++;
                ics->group_len[ics->num_window_groups - 1] = 1;
            }
        }
        ics->num_windows       = 8;
        ics->swb_offset        =    ff_swb_offset_128[ac->m4ac.sampling_index];
        ics->num_swb           =   ff_aac_num_swb_128[ac->m4ac.sampling_index];
        ics->tns_max_bands     = ff_tns_max_bands_128[ac->m4ac.sampling_index];
        ics->predictor_present = 0;
    } else {
        ics->max_sfb               = get_bits(gb, 6);
        ics->num_windows           = 1;
        ics->swb_offset            =    ff_swb_offset_1024[ac->m4ac.sampling_index];
        ics->num_swb               =   ff_aac_num_swb_1024[ac->m4ac.sampling_index];
        ics->tns_max_bands         = ff_tns_max_bands_1024[ac->m4ac.sampling_index];
        ics->predictor_present     = get_bits1(gb);
        ics->predictor_reset_group = 0;
        if (ics->predictor_present) {
            if (ac->m4ac.object_type == AOT_AAC_MAIN) {
                if (decode_prediction(ac, ics, gb)) {
                    return AVERROR_INVALIDDATA;
                }
            } else if (ac->m4ac.object_type == AOT_AAC_LC) {
                av_log(ac->avctx, AV_LOG_ERROR, "Prediction is not allowed in AAC-LC.\n");
                return AVERROR_INVALIDDATA;
            } else {
                if ((ics->ltp.present = get_bits(gb, 1)))
                    decode_ltp(ac, &ics->ltp, gb, ics->max_sfb);
            }
        }
    }

    if (ics->max_sfb > ics->num_swb) {
        av_log(ac->avctx, AV_LOG_ERROR,
               "Number of scalefactor bands in group (%d) exceeds limit (%d).\n",
               ics->max_sfb, ics->num_swb);
        return AVERROR_INVALIDDATA;
    }

    return 0;
}

/**
 * Decode band types (section_data payload); reference: table 4.46.
 *
 * @param   band_type           array of the used band type
 * @param   band_type_run_end   array of the last scalefactor band of a band type run
 *
 * @return  Returns error status. 0 - OK, !0 - error
 */
static int decode_band_types(AACContext *ac, enum BandType band_type[120],
                             int band_type_run_end[120], GetBitContext *gb,
                             IndividualChannelStream *ics)
{
    int g, idx = 0;
    const int bits = (ics->window_sequence[0] == EIGHT_SHORT_SEQUENCE) ? 3 : 5;
    for (g = 0; g < ics->num_window_groups; g++) {
        int k = 0;
        while (k < ics->max_sfb) {
            uint8_t sect_end = k;
            int sect_len_incr;
            int sect_band_type = get_bits(gb, 4);
            if (sect_band_type == 12) {
                av_log(ac->avctx, AV_LOG_ERROR, "invalid band type\n");
                return -1;
            }
<<<<<<< HEAD
            while ((sect_len_incr = get_bits(gb, bits)) == (1 << bits) - 1 && get_bits_left(gb) >= bits)
                sect_end += sect_len_incr;
            sect_end += sect_len_incr;
            if (get_bits_left(gb) < 0 || sect_len_incr == (1 << bits) - 1) {
                av_log(ac->avctx, AV_LOG_ERROR, overread_err);
                return -1;
            }
            if (sect_end > ics->max_sfb) {
                av_log(ac->avctx, AV_LOG_ERROR,
                       "Number of bands (%d) exceeds limit (%d).\n",
                       sect_end, ics->max_sfb);
                return -1;
            }
=======
            do {
                sect_len_incr = get_bits(gb, bits);
                sect_end += sect_len_incr;
                if (get_bits_left(gb) < 0) {
                    av_log(ac->avctx, AV_LOG_ERROR, overread_err);
                    return -1;
                }
                if (sect_end > ics->max_sfb) {
                    av_log(ac->avctx, AV_LOG_ERROR,
                           "Number of bands (%d) exceeds limit (%d).\n",
                           sect_end, ics->max_sfb);
                    return -1;
                }
            } while (sect_len_incr == (1 << bits) - 1);
>>>>>>> 5effcfa7
            for (; k < sect_end; k++) {
                band_type        [idx]   = sect_band_type;
                band_type_run_end[idx++] = sect_end;
            }
        }
    }
    return 0;
}

/**
 * Decode scalefactors; reference: table 4.47.
 *
 * @param   global_gain         first scalefactor value as scalefactors are differentially coded
 * @param   band_type           array of the used band type
 * @param   band_type_run_end   array of the last scalefactor band of a band type run
 * @param   sf                  array of scalefactors or intensity stereo positions
 *
 * @return  Returns error status. 0 - OK, !0 - error
 */
static int decode_scalefactors(AACContext *ac, float sf[120], GetBitContext *gb,
                               unsigned int global_gain,
                               IndividualChannelStream *ics,
                               enum BandType band_type[120],
                               int band_type_run_end[120])
{
    int g, i, idx = 0;
    int offset[3] = { global_gain, global_gain - 90, 0 };
    int clipped_offset;
    int noise_flag = 1;
    static const char *sf_str[3] = { "Global gain", "Noise gain", "Intensity stereo position" };
    for (g = 0; g < ics->num_window_groups; g++) {
        for (i = 0; i < ics->max_sfb;) {
            int run_end = band_type_run_end[idx];
            if (band_type[idx] == ZERO_BT) {
                for (; i < run_end; i++, idx++)
                    sf[idx] = 0.;
            } else if ((band_type[idx] == INTENSITY_BT) || (band_type[idx] == INTENSITY_BT2)) {
                for (; i < run_end; i++, idx++) {
                    offset[2] += get_vlc2(gb, vlc_scalefactors.table, 7, 3) - 60;
                    clipped_offset = av_clip(offset[2], -155, 100);
                    if (offset[2] != clipped_offset) {
                        av_log_ask_for_sample(ac->avctx, "Intensity stereo "
                                "position clipped (%d -> %d).\nIf you heard an "
                                "audible artifact, there may be a bug in the "
                                "decoder. ", offset[2], clipped_offset);
                    }
                    sf[idx] = ff_aac_pow2sf_tab[-clipped_offset + POW_SF2_ZERO];
                }
            } else if (band_type[idx] == NOISE_BT) {
                for (; i < run_end; i++, idx++) {
                    if (noise_flag-- > 0)
                        offset[1] += get_bits(gb, 9) - 256;
                    else
                        offset[1] += get_vlc2(gb, vlc_scalefactors.table, 7, 3) - 60;
                    clipped_offset = av_clip(offset[1], -100, 155);
                    if (offset[1] != clipped_offset) {
                        av_log_ask_for_sample(ac->avctx, "Noise gain clipped "
                                "(%d -> %d).\nIf you heard an audible "
                                "artifact, there may be a bug in the decoder. ",
                                offset[1], clipped_offset);
                    }
                    sf[idx] = -ff_aac_pow2sf_tab[clipped_offset + POW_SF2_ZERO];
                }
            } else {
                for (; i < run_end; i++, idx++) {
                    offset[0] += get_vlc2(gb, vlc_scalefactors.table, 7, 3) - 60;
                    if (offset[0] > 255U) {
                        av_log(ac->avctx, AV_LOG_ERROR,
                               "%s (%d) out of range.\n", sf_str[0], offset[0]);
                        return -1;
                    }
                    sf[idx] = -ff_aac_pow2sf_tab[offset[0] - 100 + POW_SF2_ZERO];
                }
            }
        }
    }
    return 0;
}

/**
 * Decode pulse data; reference: table 4.7.
 */
static int decode_pulses(Pulse *pulse, GetBitContext *gb,
                         const uint16_t *swb_offset, int num_swb)
{
    int i, pulse_swb;
    pulse->num_pulse = get_bits(gb, 2) + 1;
    pulse_swb        = get_bits(gb, 6);
    if (pulse_swb >= num_swb)
        return -1;
    pulse->pos[0]    = swb_offset[pulse_swb];
    pulse->pos[0]   += get_bits(gb, 5);
    if (pulse->pos[0] > 1023)
        return -1;
    pulse->amp[0]    = get_bits(gb, 4);
    for (i = 1; i < pulse->num_pulse; i++) {
        pulse->pos[i] = get_bits(gb, 5) + pulse->pos[i - 1];
        if (pulse->pos[i] > 1023)
            return -1;
        pulse->amp[i] = get_bits(gb, 4);
    }
    return 0;
}

/**
 * Decode Temporal Noise Shaping data; reference: table 4.48.
 *
 * @return  Returns error status. 0 - OK, !0 - error
 */
static int decode_tns(AACContext *ac, TemporalNoiseShaping *tns,
                      GetBitContext *gb, const IndividualChannelStream *ics)
{
    int w, filt, i, coef_len, coef_res, coef_compress;
    const int is8 = ics->window_sequence[0] == EIGHT_SHORT_SEQUENCE;
    const int tns_max_order = is8 ? 7 : ac->m4ac.object_type == AOT_AAC_MAIN ? 20 : 12;
    for (w = 0; w < ics->num_windows; w++) {
        if ((tns->n_filt[w] = get_bits(gb, 2 - is8))) {
            coef_res = get_bits1(gb);

            for (filt = 0; filt < tns->n_filt[w]; filt++) {
                int tmp2_idx;
                tns->length[w][filt] = get_bits(gb, 6 - 2 * is8);

                if ((tns->order[w][filt] = get_bits(gb, 5 - 2 * is8)) > tns_max_order) {
                    av_log(ac->avctx, AV_LOG_ERROR, "TNS filter order %d is greater than maximum %d.\n",
                           tns->order[w][filt], tns_max_order);
                    tns->order[w][filt] = 0;
                    return -1;
                }
                if (tns->order[w][filt]) {
                    tns->direction[w][filt] = get_bits1(gb);
                    coef_compress = get_bits1(gb);
                    coef_len = coef_res + 3 - coef_compress;
                    tmp2_idx = 2 * coef_compress + coef_res;

                    for (i = 0; i < tns->order[w][filt]; i++)
                        tns->coef[w][filt][i] = tns_tmp2_map[tmp2_idx][get_bits(gb, coef_len)];
                }
            }
        }
    }
    return 0;
}

/**
 * Decode Mid/Side data; reference: table 4.54.
 *
 * @param   ms_present  Indicates mid/side stereo presence. [0] mask is all 0s;
 *                      [1] mask is decoded from bitstream; [2] mask is all 1s;
 *                      [3] reserved for scalable AAC
 */
static void decode_mid_side_stereo(ChannelElement *cpe, GetBitContext *gb,
                                   int ms_present)
{
    int idx;
    if (ms_present == 1) {
        for (idx = 0; idx < cpe->ch[0].ics.num_window_groups * cpe->ch[0].ics.max_sfb; idx++)
            cpe->ms_mask[idx] = get_bits1(gb);
    } else if (ms_present == 2) {
        memset(cpe->ms_mask, 1, cpe->ch[0].ics.num_window_groups * cpe->ch[0].ics.max_sfb * sizeof(cpe->ms_mask[0]));
    }
}

#ifndef VMUL2
static inline float *VMUL2(float *dst, const float *v, unsigned idx,
                           const float *scale)
{
    float s = *scale;
    *dst++ = v[idx    & 15] * s;
    *dst++ = v[idx>>4 & 15] * s;
    return dst;
}
#endif

#ifndef VMUL4
static inline float *VMUL4(float *dst, const float *v, unsigned idx,
                           const float *scale)
{
    float s = *scale;
    *dst++ = v[idx    & 3] * s;
    *dst++ = v[idx>>2 & 3] * s;
    *dst++ = v[idx>>4 & 3] * s;
    *dst++ = v[idx>>6 & 3] * s;
    return dst;
}
#endif

#ifndef VMUL2S
static inline float *VMUL2S(float *dst, const float *v, unsigned idx,
                            unsigned sign, const float *scale)
{
    union av_intfloat32 s0, s1;

    s0.f = s1.f = *scale;
    s0.i ^= sign >> 1 << 31;
    s1.i ^= sign      << 31;

    *dst++ = v[idx    & 15] * s0.f;
    *dst++ = v[idx>>4 & 15] * s1.f;

    return dst;
}
#endif

#ifndef VMUL4S
static inline float *VMUL4S(float *dst, const float *v, unsigned idx,
                            unsigned sign, const float *scale)
{
    unsigned nz = idx >> 12;
    union av_intfloat32 s = { .f = *scale };
    union av_intfloat32 t;

    t.i = s.i ^ (sign & 1U<<31);
    *dst++ = v[idx    & 3] * t.f;

    sign <<= nz & 1; nz >>= 1;
    t.i = s.i ^ (sign & 1U<<31);
    *dst++ = v[idx>>2 & 3] * t.f;

    sign <<= nz & 1; nz >>= 1;
    t.i = s.i ^ (sign & 1U<<31);
    *dst++ = v[idx>>4 & 3] * t.f;

    sign <<= nz & 1; nz >>= 1;
    t.i = s.i ^ (sign & 1U<<31);
    *dst++ = v[idx>>6 & 3] * t.f;

    return dst;
}
#endif

/**
 * Decode spectral data; reference: table 4.50.
 * Dequantize and scale spectral data; reference: 4.6.3.3.
 *
 * @param   coef            array of dequantized, scaled spectral data
 * @param   sf              array of scalefactors or intensity stereo positions
 * @param   pulse_present   set if pulses are present
 * @param   pulse           pointer to pulse data struct
 * @param   band_type       array of the used band type
 *
 * @return  Returns error status. 0 - OK, !0 - error
 */
static int decode_spectrum_and_dequant(AACContext *ac, float coef[1024],
                                       GetBitContext *gb, const float sf[120],
                                       int pulse_present, const Pulse *pulse,
                                       const IndividualChannelStream *ics,
                                       enum BandType band_type[120])
{
    int i, k, g, idx = 0;
    const int c = 1024 / ics->num_windows;
    const uint16_t *offsets = ics->swb_offset;
    float *coef_base = coef;

    for (g = 0; g < ics->num_windows; g++)
        memset(coef + g * 128 + offsets[ics->max_sfb], 0, sizeof(float) * (c - offsets[ics->max_sfb]));

    for (g = 0; g < ics->num_window_groups; g++) {
        unsigned g_len = ics->group_len[g];

        for (i = 0; i < ics->max_sfb; i++, idx++) {
            const unsigned cbt_m1 = band_type[idx] - 1;
            float *cfo = coef + offsets[i];
            int off_len = offsets[i + 1] - offsets[i];
            int group;

            if (cbt_m1 >= INTENSITY_BT2 - 1) {
                for (group = 0; group < g_len; group++, cfo+=128) {
                    memset(cfo, 0, off_len * sizeof(float));
                }
            } else if (cbt_m1 == NOISE_BT - 1) {
                for (group = 0; group < g_len; group++, cfo+=128) {
                    float scale;
                    float band_energy;

                    for (k = 0; k < off_len; k++) {
                        ac->random_state  = lcg_random(ac->random_state);
                        cfo[k] = ac->random_state;
                    }

                    band_energy = ac->dsp.scalarproduct_float(cfo, cfo, off_len);
                    scale = sf[idx] / sqrtf(band_energy);
                    ac->dsp.vector_fmul_scalar(cfo, cfo, scale, off_len);
                }
            } else {
                const float *vq = ff_aac_codebook_vector_vals[cbt_m1];
                const uint16_t *cb_vector_idx = ff_aac_codebook_vector_idx[cbt_m1];
                VLC_TYPE (*vlc_tab)[2] = vlc_spectral[cbt_m1].table;
                OPEN_READER(re, gb);

                switch (cbt_m1 >> 1) {
                case 0:
                    for (group = 0; group < g_len; group++, cfo+=128) {
                        float *cf = cfo;
                        int len = off_len;

                        do {
                            int code;
                            unsigned cb_idx;

                            UPDATE_CACHE(re, gb);
                            GET_VLC(code, re, gb, vlc_tab, 8, 2);
                            cb_idx = cb_vector_idx[code];
                            cf = VMUL4(cf, vq, cb_idx, sf + idx);
                        } while (len -= 4);
                    }
                    break;

                case 1:
                    for (group = 0; group < g_len; group++, cfo+=128) {
                        float *cf = cfo;
                        int len = off_len;

                        do {
                            int code;
                            unsigned nnz;
                            unsigned cb_idx;
                            uint32_t bits;

                            UPDATE_CACHE(re, gb);
                            GET_VLC(code, re, gb, vlc_tab, 8, 2);
                            cb_idx = cb_vector_idx[code];
                            nnz = cb_idx >> 8 & 15;
                            bits = nnz ? GET_CACHE(re, gb) : 0;
                            LAST_SKIP_BITS(re, gb, nnz);
                            cf = VMUL4S(cf, vq, cb_idx, bits, sf + idx);
                        } while (len -= 4);
                    }
                    break;

                case 2:
                    for (group = 0; group < g_len; group++, cfo+=128) {
                        float *cf = cfo;
                        int len = off_len;

                        do {
                            int code;
                            unsigned cb_idx;

                            UPDATE_CACHE(re, gb);
                            GET_VLC(code, re, gb, vlc_tab, 8, 2);
                            cb_idx = cb_vector_idx[code];
                            cf = VMUL2(cf, vq, cb_idx, sf + idx);
                        } while (len -= 2);
                    }
                    break;

                case 3:
                case 4:
                    for (group = 0; group < g_len; group++, cfo+=128) {
                        float *cf = cfo;
                        int len = off_len;

                        do {
                            int code;
                            unsigned nnz;
                            unsigned cb_idx;
                            unsigned sign;

                            UPDATE_CACHE(re, gb);
                            GET_VLC(code, re, gb, vlc_tab, 8, 2);
                            cb_idx = cb_vector_idx[code];
                            nnz = cb_idx >> 8 & 15;
                            sign = nnz ? SHOW_UBITS(re, gb, nnz) << (cb_idx >> 12) : 0;
                            LAST_SKIP_BITS(re, gb, nnz);
                            cf = VMUL2S(cf, vq, cb_idx, sign, sf + idx);
                        } while (len -= 2);
                    }
                    break;

                default:
                    for (group = 0; group < g_len; group++, cfo+=128) {
                        float *cf = cfo;
                        uint32_t *icf = (uint32_t *) cf;
                        int len = off_len;

                        do {
                            int code;
                            unsigned nzt, nnz;
                            unsigned cb_idx;
                            uint32_t bits;
                            int j;

                            UPDATE_CACHE(re, gb);
                            GET_VLC(code, re, gb, vlc_tab, 8, 2);

                            if (!code) {
                                *icf++ = 0;
                                *icf++ = 0;
                                continue;
                            }

                            cb_idx = cb_vector_idx[code];
                            nnz = cb_idx >> 12;
                            nzt = cb_idx >> 8;
                            bits = SHOW_UBITS(re, gb, nnz) << (32-nnz);
                            LAST_SKIP_BITS(re, gb, nnz);

                            for (j = 0; j < 2; j++) {
                                if (nzt & 1<<j) {
                                    uint32_t b;
                                    int n;
                                    /* The total length of escape_sequence must be < 22 bits according
                                       to the specification (i.e. max is 111111110xxxxxxxxxxxx). */
                                    UPDATE_CACHE(re, gb);
                                    b = GET_CACHE(re, gb);
                                    b = 31 - av_log2(~b);

                                    if (b > 8) {
                                        av_log(ac->avctx, AV_LOG_ERROR, "error in spectral data, ESC overflow\n");
                                        return -1;
                                    }

                                    SKIP_BITS(re, gb, b + 1);
                                    b += 4;
                                    n = (1 << b) + SHOW_UBITS(re, gb, b);
                                    LAST_SKIP_BITS(re, gb, b);
                                    *icf++ = cbrt_tab[n] | (bits & 1U<<31);
                                    bits <<= 1;
                                } else {
                                    unsigned v = ((const uint32_t*)vq)[cb_idx & 15];
                                    *icf++ = (bits & 1U<<31) | v;
                                    bits <<= !!v;
                                }
                                cb_idx >>= 4;
                            }
                        } while (len -= 2);

                        ac->dsp.vector_fmul_scalar(cfo, cfo, sf[idx], off_len);
                    }
                }

                CLOSE_READER(re, gb);
            }
        }
        coef += g_len << 7;
    }

    if (pulse_present) {
        idx = 0;
        for (i = 0; i < pulse->num_pulse; i++) {
            float co = coef_base[ pulse->pos[i] ];
            while (offsets[idx + 1] <= pulse->pos[i])
                idx++;
            if (band_type[idx] != NOISE_BT && sf[idx]) {
                float ico = -pulse->amp[i];
                if (co) {
                    co /= sf[idx];
                    ico = co / sqrtf(sqrtf(fabsf(co))) + (co > 0 ? -ico : ico);
                }
                coef_base[ pulse->pos[i] ] = cbrtf(fabsf(ico)) * ico * sf[idx];
            }
        }
    }
    return 0;
}

static av_always_inline float flt16_round(float pf)
{
    union av_intfloat32 tmp;
    tmp.f = pf;
    tmp.i = (tmp.i + 0x00008000U) & 0xFFFF0000U;
    return tmp.f;
}

static av_always_inline float flt16_even(float pf)
{
    union av_intfloat32 tmp;
    tmp.f = pf;
    tmp.i = (tmp.i + 0x00007FFFU + (tmp.i & 0x00010000U >> 16)) & 0xFFFF0000U;
    return tmp.f;
}

static av_always_inline float flt16_trunc(float pf)
{
    union av_intfloat32 pun;
    pun.f = pf;
    pun.i &= 0xFFFF0000U;
    return pun.f;
}

static av_always_inline void predict(PredictorState *ps, float *coef,
                                     int output_enable)
{
    const float a     = 0.953125; // 61.0 / 64
    const float alpha = 0.90625;  // 29.0 / 32
    float e0, e1;
    float pv;
    float k1, k2;
    float   r0 = ps->r0,     r1 = ps->r1;
    float cor0 = ps->cor0, cor1 = ps->cor1;
    float var0 = ps->var0, var1 = ps->var1;

    k1 = var0 > 1 ? cor0 * flt16_even(a / var0) : 0;
    k2 = var1 > 1 ? cor1 * flt16_even(a / var1) : 0;

    pv = flt16_round(k1 * r0 + k2 * r1);
    if (output_enable)
        *coef += pv;

    e0 = *coef;
    e1 = e0 - k1 * r0;

    ps->cor1 = flt16_trunc(alpha * cor1 + r1 * e1);
    ps->var1 = flt16_trunc(alpha * var1 + 0.5f * (r1 * r1 + e1 * e1));
    ps->cor0 = flt16_trunc(alpha * cor0 + r0 * e0);
    ps->var0 = flt16_trunc(alpha * var0 + 0.5f * (r0 * r0 + e0 * e0));

    ps->r1 = flt16_trunc(a * (r0 - k1 * e0));
    ps->r0 = flt16_trunc(a * e0);
}

/**
 * Apply AAC-Main style frequency domain prediction.
 */
static void apply_prediction(AACContext *ac, SingleChannelElement *sce)
{
    int sfb, k;

    if (!sce->ics.predictor_initialized) {
        reset_all_predictors(sce->predictor_state);
        sce->ics.predictor_initialized = 1;
    }

    if (sce->ics.window_sequence[0] != EIGHT_SHORT_SEQUENCE) {
        for (sfb = 0; sfb < ff_aac_pred_sfb_max[ac->m4ac.sampling_index]; sfb++) {
            for (k = sce->ics.swb_offset[sfb]; k < sce->ics.swb_offset[sfb + 1]; k++) {
                predict(&sce->predictor_state[k], &sce->coeffs[k],
                        sce->ics.predictor_present && sce->ics.prediction_used[sfb]);
            }
        }
        if (sce->ics.predictor_reset_group)
            reset_predictor_group(sce->predictor_state, sce->ics.predictor_reset_group);
    } else
        reset_all_predictors(sce->predictor_state);
}

/**
 * Decode an individual_channel_stream payload; reference: table 4.44.
 *
 * @param   common_window   Channels have independent [0], or shared [1], Individual Channel Stream information.
 * @param   scale_flag      scalable [1] or non-scalable [0] AAC (Unused until scalable AAC is implemented.)
 *
 * @return  Returns error status. 0 - OK, !0 - error
 */
static int decode_ics(AACContext *ac, SingleChannelElement *sce,
                      GetBitContext *gb, int common_window, int scale_flag)
{
    Pulse pulse;
    TemporalNoiseShaping    *tns = &sce->tns;
    IndividualChannelStream *ics = &sce->ics;
    float *out = sce->coeffs;
    int global_gain, pulse_present = 0;

    /* This assignment is to silence a GCC warning about the variable being used
     * uninitialized when in fact it always is.
     */
    pulse.num_pulse = 0;

    global_gain = get_bits(gb, 8);

    if (!common_window && !scale_flag) {
        if (decode_ics_info(ac, ics, gb) < 0)
            return AVERROR_INVALIDDATA;
    }

    if (decode_band_types(ac, sce->band_type, sce->band_type_run_end, gb, ics) < 0)
        return -1;
    if (decode_scalefactors(ac, sce->sf, gb, global_gain, ics, sce->band_type, sce->band_type_run_end) < 0)
        return -1;

    pulse_present = 0;
    if (!scale_flag) {
        if ((pulse_present = get_bits1(gb))) {
            if (ics->window_sequence[0] == EIGHT_SHORT_SEQUENCE) {
                av_log(ac->avctx, AV_LOG_ERROR, "Pulse tool not allowed in eight short sequence.\n");
                return -1;
            }
            if (decode_pulses(&pulse, gb, ics->swb_offset, ics->num_swb)) {
                av_log(ac->avctx, AV_LOG_ERROR, "Pulse data corrupt or invalid.\n");
                return -1;
            }
        }
        if ((tns->present = get_bits1(gb)) && decode_tns(ac, tns, gb, ics))
            return -1;
        if (get_bits1(gb)) {
            av_log_missing_feature(ac->avctx, "SSR", 1);
            return -1;
        }
    }

    if (decode_spectrum_and_dequant(ac, out, gb, sce->sf, pulse_present, &pulse, ics, sce->band_type) < 0)
        return -1;

    if (ac->m4ac.object_type == AOT_AAC_MAIN && !common_window)
        apply_prediction(ac, sce);

    return 0;
}

/**
 * Mid/Side stereo decoding; reference: 4.6.8.1.3.
 */
static void apply_mid_side_stereo(AACContext *ac, ChannelElement *cpe)
{
    const IndividualChannelStream *ics = &cpe->ch[0].ics;
    float *ch0 = cpe->ch[0].coeffs;
    float *ch1 = cpe->ch[1].coeffs;
    int g, i, group, idx = 0;
    const uint16_t *offsets = ics->swb_offset;
    for (g = 0; g < ics->num_window_groups; g++) {
        for (i = 0; i < ics->max_sfb; i++, idx++) {
            if (cpe->ms_mask[idx] &&
                    cpe->ch[0].band_type[idx] < NOISE_BT && cpe->ch[1].band_type[idx] < NOISE_BT) {
                for (group = 0; group < ics->group_len[g]; group++) {
                    ac->dsp.butterflies_float(ch0 + group * 128 + offsets[i],
                                              ch1 + group * 128 + offsets[i],
                                              offsets[i+1] - offsets[i]);
                }
            }
        }
        ch0 += ics->group_len[g] * 128;
        ch1 += ics->group_len[g] * 128;
    }
}

/**
 * intensity stereo decoding; reference: 4.6.8.2.3
 *
 * @param   ms_present  Indicates mid/side stereo presence. [0] mask is all 0s;
 *                      [1] mask is decoded from bitstream; [2] mask is all 1s;
 *                      [3] reserved for scalable AAC
 */
static void apply_intensity_stereo(AACContext *ac, ChannelElement *cpe, int ms_present)
{
    const IndividualChannelStream *ics = &cpe->ch[1].ics;
    SingleChannelElement         *sce1 = &cpe->ch[1];
    float *coef0 = cpe->ch[0].coeffs, *coef1 = cpe->ch[1].coeffs;
    const uint16_t *offsets = ics->swb_offset;
    int g, group, i, idx = 0;
    int c;
    float scale;
    for (g = 0; g < ics->num_window_groups; g++) {
        for (i = 0; i < ics->max_sfb;) {
            if (sce1->band_type[idx] == INTENSITY_BT || sce1->band_type[idx] == INTENSITY_BT2) {
                const int bt_run_end = sce1->band_type_run_end[idx];
                for (; i < bt_run_end; i++, idx++) {
                    c = -1 + 2 * (sce1->band_type[idx] - 14);
                    if (ms_present)
                        c *= 1 - 2 * cpe->ms_mask[idx];
                    scale = c * sce1->sf[idx];
                    for (group = 0; group < ics->group_len[g]; group++)
                        ac->dsp.vector_fmul_scalar(coef1 + group * 128 + offsets[i],
                                                   coef0 + group * 128 + offsets[i],
                                                   scale,
                                                   offsets[i + 1] - offsets[i]);
                }
            } else {
                int bt_run_end = sce1->band_type_run_end[idx];
                idx += bt_run_end - i;
                i    = bt_run_end;
            }
        }
        coef0 += ics->group_len[g] * 128;
        coef1 += ics->group_len[g] * 128;
    }
}

/**
 * Decode a channel_pair_element; reference: table 4.4.
 *
 * @return  Returns error status. 0 - OK, !0 - error
 */
static int decode_cpe(AACContext *ac, GetBitContext *gb, ChannelElement *cpe)
{
    int i, ret, common_window, ms_present = 0;

    common_window = get_bits1(gb);
    if (common_window) {
        if (decode_ics_info(ac, &cpe->ch[0].ics, gb))
            return AVERROR_INVALIDDATA;
        i = cpe->ch[1].ics.use_kb_window[0];
        cpe->ch[1].ics = cpe->ch[0].ics;
        cpe->ch[1].ics.use_kb_window[1] = i;
        if (cpe->ch[1].ics.predictor_present && (ac->m4ac.object_type != AOT_AAC_MAIN))
            if ((cpe->ch[1].ics.ltp.present = get_bits(gb, 1)))
                decode_ltp(ac, &cpe->ch[1].ics.ltp, gb, cpe->ch[1].ics.max_sfb);
        ms_present = get_bits(gb, 2);
        if (ms_present == 3) {
            av_log(ac->avctx, AV_LOG_ERROR, "ms_present = 3 is reserved.\n");
            return -1;
        } else if (ms_present)
            decode_mid_side_stereo(cpe, gb, ms_present);
    }
    if ((ret = decode_ics(ac, &cpe->ch[0], gb, common_window, 0)))
        return ret;
    if ((ret = decode_ics(ac, &cpe->ch[1], gb, common_window, 0)))
        return ret;

    if (common_window) {
        if (ms_present)
            apply_mid_side_stereo(ac, cpe);
        if (ac->m4ac.object_type == AOT_AAC_MAIN) {
            apply_prediction(ac, &cpe->ch[0]);
            apply_prediction(ac, &cpe->ch[1]);
        }
    }

    apply_intensity_stereo(ac, cpe, ms_present);
    return 0;
}

static const float cce_scale[] = {
    1.09050773266525765921, //2^(1/8)
    1.18920711500272106672, //2^(1/4)
    M_SQRT2,
    2,
};

/**
 * Decode coupling_channel_element; reference: table 4.8.
 *
 * @return  Returns error status. 0 - OK, !0 - error
 */
static int decode_cce(AACContext *ac, GetBitContext *gb, ChannelElement *che)
{
    int num_gain = 0;
    int c, g, sfb, ret;
    int sign;
    float scale;
    SingleChannelElement *sce = &che->ch[0];
    ChannelCoupling     *coup = &che->coup;

    coup->coupling_point = 2 * get_bits1(gb);
    coup->num_coupled = get_bits(gb, 3);
    for (c = 0; c <= coup->num_coupled; c++) {
        num_gain++;
        coup->type[c] = get_bits1(gb) ? TYPE_CPE : TYPE_SCE;
        coup->id_select[c] = get_bits(gb, 4);
        if (coup->type[c] == TYPE_CPE) {
            coup->ch_select[c] = get_bits(gb, 2);
            if (coup->ch_select[c] == 3)
                num_gain++;
        } else
            coup->ch_select[c] = 2;
    }
    coup->coupling_point += get_bits1(gb) || (coup->coupling_point >> 1);

    sign  = get_bits(gb, 1);
    scale = cce_scale[get_bits(gb, 2)];

    if ((ret = decode_ics(ac, sce, gb, 0, 0)))
        return ret;

    for (c = 0; c < num_gain; c++) {
        int idx  = 0;
        int cge  = 1;
        int gain = 0;
        float gain_cache = 1.;
        if (c) {
            cge = coup->coupling_point == AFTER_IMDCT ? 1 : get_bits1(gb);
            gain = cge ? get_vlc2(gb, vlc_scalefactors.table, 7, 3) - 60: 0;
            gain_cache = powf(scale, -gain);
        }
        if (coup->coupling_point == AFTER_IMDCT) {
            coup->gain[c][0] = gain_cache;
        } else {
            for (g = 0; g < sce->ics.num_window_groups; g++) {
                for (sfb = 0; sfb < sce->ics.max_sfb; sfb++, idx++) {
                    if (sce->band_type[idx] != ZERO_BT) {
                        if (!cge) {
                            int t = get_vlc2(gb, vlc_scalefactors.table, 7, 3) - 60;
                            if (t) {
                                int s = 1;
                                t = gain += t;
                                if (sign) {
                                    s  -= 2 * (t & 0x1);
                                    t >>= 1;
                                }
                                gain_cache = powf(scale, -t) * s;
                            }
                        }
                        coup->gain[c][idx] = gain_cache;
                    }
                }
            }
        }
    }
    return 0;
}

/**
 * Parse whether channels are to be excluded from Dynamic Range Compression; reference: table 4.53.
 *
 * @return  Returns number of bytes consumed.
 */
static int decode_drc_channel_exclusions(DynamicRangeControl *che_drc,
                                         GetBitContext *gb)
{
    int i;
    int num_excl_chan = 0;

    do {
        for (i = 0; i < 7; i++)
            che_drc->exclude_mask[num_excl_chan++] = get_bits1(gb);
    } while (num_excl_chan < MAX_CHANNELS - 7 && get_bits1(gb));

    return num_excl_chan / 7;
}

/**
 * Decode dynamic range information; reference: table 4.52.
 *
 * @param   cnt length of TYPE_FIL syntactic element in bytes
 *
 * @return  Returns number of bytes consumed.
 */
static int decode_dynamic_range(DynamicRangeControl *che_drc,
                                GetBitContext *gb, int cnt)
{
    int n             = 1;
    int drc_num_bands = 1;
    int i;

    /* pce_tag_present? */
    if (get_bits1(gb)) {
        che_drc->pce_instance_tag  = get_bits(gb, 4);
        skip_bits(gb, 4); // tag_reserved_bits
        n++;
    }

    /* excluded_chns_present? */
    if (get_bits1(gb)) {
        n += decode_drc_channel_exclusions(che_drc, gb);
    }

    /* drc_bands_present? */
    if (get_bits1(gb)) {
        che_drc->band_incr            = get_bits(gb, 4);
        che_drc->interpolation_scheme = get_bits(gb, 4);
        n++;
        drc_num_bands += che_drc->band_incr;
        for (i = 0; i < drc_num_bands; i++) {
            che_drc->band_top[i] = get_bits(gb, 8);
            n++;
        }
    }

    /* prog_ref_level_present? */
    if (get_bits1(gb)) {
        che_drc->prog_ref_level = get_bits(gb, 7);
        skip_bits1(gb); // prog_ref_level_reserved_bits
        n++;
    }

    for (i = 0; i < drc_num_bands; i++) {
        che_drc->dyn_rng_sgn[i] = get_bits1(gb);
        che_drc->dyn_rng_ctl[i] = get_bits(gb, 7);
        n++;
    }

    return n;
}

/**
 * Decode extension data (incomplete); reference: table 4.51.
 *
 * @param   cnt length of TYPE_FIL syntactic element in bytes
 *
 * @return Returns number of bytes consumed
 */
static int decode_extension_payload(AACContext *ac, GetBitContext *gb, int cnt,
                                    ChannelElement *che, enum RawDataBlockType elem_type)
{
    int crc_flag = 0;
    int res = cnt;
    switch (get_bits(gb, 4)) { // extension type
    case EXT_SBR_DATA_CRC:
        crc_flag++;
    case EXT_SBR_DATA:
        if (!che) {
            av_log(ac->avctx, AV_LOG_ERROR, "SBR was found before the first channel element.\n");
            return res;
        } else if (!ac->m4ac.sbr) {
            av_log(ac->avctx, AV_LOG_ERROR, "SBR signaled to be not-present but was found in the bitstream.\n");
            skip_bits_long(gb, 8 * cnt - 4);
            return res;
        } else if (ac->m4ac.sbr == -1 && ac->output_configured == OC_LOCKED) {
            av_log(ac->avctx, AV_LOG_ERROR, "Implicit SBR was found with a first occurrence after the first frame.\n");
            skip_bits_long(gb, 8 * cnt - 4);
            return res;
        } else if (ac->m4ac.ps == -1 && ac->output_configured < OC_LOCKED && ac->avctx->channels == 1) {
            ac->m4ac.sbr = 1;
            ac->m4ac.ps = 1;
            output_configure(ac, ac->che_pos, ac->che_pos, ac->m4ac.chan_config, ac->output_configured);
        } else {
            ac->m4ac.sbr = 1;
        }
        res = ff_decode_sbr_extension(ac, &che->sbr, gb, crc_flag, cnt, elem_type);
        break;
    case EXT_DYNAMIC_RANGE:
        res = decode_dynamic_range(&ac->che_drc, gb, cnt);
        break;
    case EXT_FILL:
    case EXT_FILL_DATA:
    case EXT_DATA_ELEMENT:
    default:
        skip_bits_long(gb, 8 * cnt - 4);
        break;
    };
    return res;
}

/**
 * Decode Temporal Noise Shaping filter coefficients and apply all-pole filters; reference: 4.6.9.3.
 *
 * @param   decode  1 if tool is used normally, 0 if tool is used in LTP.
 * @param   coef    spectral coefficients
 */
static void apply_tns(float coef[1024], TemporalNoiseShaping *tns,
                      IndividualChannelStream *ics, int decode)
{
    const int mmm = FFMIN(ics->tns_max_bands, ics->max_sfb);
    int w, filt, m, i;
    int bottom, top, order, start, end, size, inc;
    float lpc[TNS_MAX_ORDER];
    float tmp[TNS_MAX_ORDER];

    for (w = 0; w < ics->num_windows; w++) {
        bottom = ics->num_swb;
        for (filt = 0; filt < tns->n_filt[w]; filt++) {
            top    = bottom;
            bottom = FFMAX(0, top - tns->length[w][filt]);
            order  = tns->order[w][filt];
            if (order == 0)
                continue;

            // tns_decode_coef
            compute_lpc_coefs(tns->coef[w][filt], order, lpc, 0, 0, 0);

            start = ics->swb_offset[FFMIN(bottom, mmm)];
            end   = ics->swb_offset[FFMIN(   top, mmm)];
            if ((size = end - start) <= 0)
                continue;
            if (tns->direction[w][filt]) {
                inc = -1;
                start = end - 1;
            } else {
                inc = 1;
            }
            start += w * 128;

            if (decode) {
                // ar filter
                for (m = 0; m < size; m++, start += inc)
                    for (i = 1; i <= FFMIN(m, order); i++)
                        coef[start] -= coef[start - i * inc] * lpc[i - 1];
            } else {
                // ma filter
                for (m = 0; m < size; m++, start += inc) {
                    tmp[0] = coef[start];
                    for (i = 1; i <= FFMIN(m, order); i++)
                        coef[start] += tmp[i] * lpc[i - 1];
                    for (i = order; i > 0; i--)
                        tmp[i] = tmp[i - 1];
                }
            }
        }
    }
}

/**
 *  Apply windowing and MDCT to obtain the spectral
 *  coefficient from the predicted sample by LTP.
 */
static void windowing_and_mdct_ltp(AACContext *ac, float *out,
                                   float *in, IndividualChannelStream *ics)
{
    const float *lwindow      = ics->use_kb_window[0] ? ff_aac_kbd_long_1024 : ff_sine_1024;
    const float *swindow      = ics->use_kb_window[0] ? ff_aac_kbd_short_128 : ff_sine_128;
    const float *lwindow_prev = ics->use_kb_window[1] ? ff_aac_kbd_long_1024 : ff_sine_1024;
    const float *swindow_prev = ics->use_kb_window[1] ? ff_aac_kbd_short_128 : ff_sine_128;

    if (ics->window_sequence[0] != LONG_STOP_SEQUENCE) {
        ac->dsp.vector_fmul(in, in, lwindow_prev, 1024);
    } else {
        memset(in, 0, 448 * sizeof(float));
        ac->dsp.vector_fmul(in + 448, in + 448, swindow_prev, 128);
    }
    if (ics->window_sequence[0] != LONG_START_SEQUENCE) {
        ac->dsp.vector_fmul_reverse(in + 1024, in + 1024, lwindow, 1024);
    } else {
        ac->dsp.vector_fmul_reverse(in + 1024 + 448, in + 1024 + 448, swindow, 128);
        memset(in + 1024 + 576, 0, 448 * sizeof(float));
    }
    ac->mdct_ltp.mdct_calc(&ac->mdct_ltp, out, in);
}

/**
 * Apply the long term prediction
 */
static void apply_ltp(AACContext *ac, SingleChannelElement *sce)
{
    const LongTermPrediction *ltp = &sce->ics.ltp;
    const uint16_t *offsets = sce->ics.swb_offset;
    int i, sfb;

    if (sce->ics.window_sequence[0] != EIGHT_SHORT_SEQUENCE) {
        float *predTime = sce->ret;
        float *predFreq = ac->buf_mdct;
        int16_t num_samples = 2048;

        if (ltp->lag < 1024)
            num_samples = ltp->lag + 1024;
        for (i = 0; i < num_samples; i++)
            predTime[i] = sce->ltp_state[i + 2048 - ltp->lag] * ltp->coef;
        memset(&predTime[i], 0, (2048 - i) * sizeof(float));

        windowing_and_mdct_ltp(ac, predFreq, predTime, &sce->ics);

        if (sce->tns.present)
            apply_tns(predFreq, &sce->tns, &sce->ics, 0);

        for (sfb = 0; sfb < FFMIN(sce->ics.max_sfb, MAX_LTP_LONG_SFB); sfb++)
            if (ltp->used[sfb])
                for (i = offsets[sfb]; i < offsets[sfb + 1]; i++)
                    sce->coeffs[i] += predFreq[i];
    }
}

/**
 * Update the LTP buffer for next frame
 */
static void update_ltp(AACContext *ac, SingleChannelElement *sce)
{
    IndividualChannelStream *ics = &sce->ics;
    float *saved     = sce->saved;
    float *saved_ltp = sce->coeffs;
    const float *lwindow = ics->use_kb_window[0] ? ff_aac_kbd_long_1024 : ff_sine_1024;
    const float *swindow = ics->use_kb_window[0] ? ff_aac_kbd_short_128 : ff_sine_128;
    int i;

    if (ics->window_sequence[0] == EIGHT_SHORT_SEQUENCE) {
        memcpy(saved_ltp,       saved, 512 * sizeof(float));
        memset(saved_ltp + 576, 0,     448 * sizeof(float));
        ac->dsp.vector_fmul_reverse(saved_ltp + 448, ac->buf_mdct + 960,     &swindow[64],      64);
        for (i = 0; i < 64; i++)
            saved_ltp[i + 512] = ac->buf_mdct[1023 - i] * swindow[63 - i];
    } else if (ics->window_sequence[0] == LONG_START_SEQUENCE) {
        memcpy(saved_ltp,       ac->buf_mdct + 512, 448 * sizeof(float));
        memset(saved_ltp + 576, 0,                  448 * sizeof(float));
        ac->dsp.vector_fmul_reverse(saved_ltp + 448, ac->buf_mdct + 960,     &swindow[64],      64);
        for (i = 0; i < 64; i++)
            saved_ltp[i + 512] = ac->buf_mdct[1023 - i] * swindow[63 - i];
    } else { // LONG_STOP or ONLY_LONG
        ac->dsp.vector_fmul_reverse(saved_ltp,       ac->buf_mdct + 512,     &lwindow[512],     512);
        for (i = 0; i < 512; i++)
            saved_ltp[i + 512] = ac->buf_mdct[1023 - i] * lwindow[511 - i];
    }

    memcpy(sce->ltp_state,      sce->ltp_state+1024, 1024 * sizeof(*sce->ltp_state));
    memcpy(sce->ltp_state+1024, sce->ret,            1024 * sizeof(*sce->ltp_state));
    memcpy(sce->ltp_state+2048, saved_ltp,           1024 * sizeof(*sce->ltp_state));
}

/**
 * Conduct IMDCT and windowing.
 */
static void imdct_and_windowing(AACContext *ac, SingleChannelElement *sce)
{
    IndividualChannelStream *ics = &sce->ics;
    float *in    = sce->coeffs;
    float *out   = sce->ret;
    float *saved = sce->saved;
    const float *swindow      = ics->use_kb_window[0] ? ff_aac_kbd_short_128 : ff_sine_128;
    const float *lwindow_prev = ics->use_kb_window[1] ? ff_aac_kbd_long_1024 : ff_sine_1024;
    const float *swindow_prev = ics->use_kb_window[1] ? ff_aac_kbd_short_128 : ff_sine_128;
    float *buf  = ac->buf_mdct;
    float *temp = ac->temp;
    int i;

    // imdct
    if (ics->window_sequence[0] == EIGHT_SHORT_SEQUENCE) {
        for (i = 0; i < 1024; i += 128)
            ac->mdct_small.imdct_half(&ac->mdct_small, buf + i, in + i);
    } else
        ac->mdct.imdct_half(&ac->mdct, buf, in);

    /* window overlapping
     * NOTE: To simplify the overlapping code, all 'meaningless' short to long
     * and long to short transitions are considered to be short to short
     * transitions. This leaves just two cases (long to long and short to short)
     * with a little special sauce for EIGHT_SHORT_SEQUENCE.
     */
    if ((ics->window_sequence[1] == ONLY_LONG_SEQUENCE || ics->window_sequence[1] == LONG_STOP_SEQUENCE) &&
            (ics->window_sequence[0] == ONLY_LONG_SEQUENCE || ics->window_sequence[0] == LONG_START_SEQUENCE)) {
        ac->dsp.vector_fmul_window(    out,               saved,            buf,         lwindow_prev, 512);
    } else {
        memcpy(                        out,               saved,            448 * sizeof(float));

        if (ics->window_sequence[0] == EIGHT_SHORT_SEQUENCE) {
            ac->dsp.vector_fmul_window(out + 448 + 0*128, saved + 448,      buf + 0*128, swindow_prev, 64);
            ac->dsp.vector_fmul_window(out + 448 + 1*128, buf + 0*128 + 64, buf + 1*128, swindow,      64);
            ac->dsp.vector_fmul_window(out + 448 + 2*128, buf + 1*128 + 64, buf + 2*128, swindow,      64);
            ac->dsp.vector_fmul_window(out + 448 + 3*128, buf + 2*128 + 64, buf + 3*128, swindow,      64);
            ac->dsp.vector_fmul_window(temp,              buf + 3*128 + 64, buf + 4*128, swindow,      64);
            memcpy(                    out + 448 + 4*128, temp, 64 * sizeof(float));
        } else {
            ac->dsp.vector_fmul_window(out + 448,         saved + 448,      buf,         swindow_prev, 64);
            memcpy(                    out + 576,         buf + 64,         448 * sizeof(float));
        }
    }

    // buffer update
    if (ics->window_sequence[0] == EIGHT_SHORT_SEQUENCE) {
        memcpy(                    saved,       temp + 64,         64 * sizeof(float));
        ac->dsp.vector_fmul_window(saved + 64,  buf + 4*128 + 64, buf + 5*128, swindow, 64);
        ac->dsp.vector_fmul_window(saved + 192, buf + 5*128 + 64, buf + 6*128, swindow, 64);
        ac->dsp.vector_fmul_window(saved + 320, buf + 6*128 + 64, buf + 7*128, swindow, 64);
        memcpy(                    saved + 448, buf + 7*128 + 64,  64 * sizeof(float));
    } else if (ics->window_sequence[0] == LONG_START_SEQUENCE) {
        memcpy(                    saved,       buf + 512,        448 * sizeof(float));
        memcpy(                    saved + 448, buf + 7*128 + 64,  64 * sizeof(float));
    } else { // LONG_STOP or ONLY_LONG
        memcpy(                    saved,       buf + 512,        512 * sizeof(float));
    }
}

/**
 * Apply dependent channel coupling (applied before IMDCT).
 *
 * @param   index   index into coupling gain array
 */
static void apply_dependent_coupling(AACContext *ac,
                                     SingleChannelElement *target,
                                     ChannelElement *cce, int index)
{
    IndividualChannelStream *ics = &cce->ch[0].ics;
    const uint16_t *offsets = ics->swb_offset;
    float *dest = target->coeffs;
    const float *src = cce->ch[0].coeffs;
    int g, i, group, k, idx = 0;
    if (ac->m4ac.object_type == AOT_AAC_LTP) {
        av_log(ac->avctx, AV_LOG_ERROR,
               "Dependent coupling is not supported together with LTP\n");
        return;
    }
    for (g = 0; g < ics->num_window_groups; g++) {
        for (i = 0; i < ics->max_sfb; i++, idx++) {
            if (cce->ch[0].band_type[idx] != ZERO_BT) {
                const float gain = cce->coup.gain[index][idx];
                for (group = 0; group < ics->group_len[g]; group++) {
                    for (k = offsets[i]; k < offsets[i + 1]; k++) {
                        // XXX dsputil-ize
                        dest[group * 128 + k] += gain * src[group * 128 + k];
                    }
                }
            }
        }
        dest += ics->group_len[g] * 128;
        src  += ics->group_len[g] * 128;
    }
}

/**
 * Apply independent channel coupling (applied after IMDCT).
 *
 * @param   index   index into coupling gain array
 */
static void apply_independent_coupling(AACContext *ac,
                                       SingleChannelElement *target,
                                       ChannelElement *cce, int index)
{
    int i;
    const float gain = cce->coup.gain[index][0];
    const float *src = cce->ch[0].ret;
    float *dest = target->ret;
    const int len = 1024 << (ac->m4ac.sbr == 1);

    for (i = 0; i < len; i++)
        dest[i] += gain * src[i];
}

/**
 * channel coupling transformation interface
 *
 * @param   apply_coupling_method   pointer to (in)dependent coupling function
 */
static void apply_channel_coupling(AACContext *ac, ChannelElement *cc,
                                   enum RawDataBlockType type, int elem_id,
                                   enum CouplingPoint coupling_point,
                                   void (*apply_coupling_method)(AACContext *ac, SingleChannelElement *target, ChannelElement *cce, int index))
{
    int i, c;

    for (i = 0; i < MAX_ELEM_ID; i++) {
        ChannelElement *cce = ac->che[TYPE_CCE][i];
        int index = 0;

        if (cce && cce->coup.coupling_point == coupling_point) {
            ChannelCoupling *coup = &cce->coup;

            for (c = 0; c <= coup->num_coupled; c++) {
                if (coup->type[c] == type && coup->id_select[c] == elem_id) {
                    if (coup->ch_select[c] != 1) {
                        apply_coupling_method(ac, &cc->ch[0], cce, index);
                        if (coup->ch_select[c] != 0)
                            index++;
                    }
                    if (coup->ch_select[c] != 2)
                        apply_coupling_method(ac, &cc->ch[1], cce, index++);
                } else
                    index += 1 + (coup->ch_select[c] == 3);
            }
        }
    }
}

/**
 * Convert spectral data to float samples, applying all supported tools as appropriate.
 */
static void spectral_to_sample(AACContext *ac)
{
    int i, type;
    for (type = 3; type >= 0; type--) {
        for (i = 0; i < MAX_ELEM_ID; i++) {
            ChannelElement *che = ac->che[type][i];
            if (che) {
                if (type <= TYPE_CPE)
                    apply_channel_coupling(ac, che, type, i, BEFORE_TNS, apply_dependent_coupling);
                if (ac->m4ac.object_type == AOT_AAC_LTP) {
                    if (che->ch[0].ics.predictor_present) {
                        if (che->ch[0].ics.ltp.present)
                            apply_ltp(ac, &che->ch[0]);
                        if (che->ch[1].ics.ltp.present && type == TYPE_CPE)
                            apply_ltp(ac, &che->ch[1]);
                    }
                }
                if (che->ch[0].tns.present)
                    apply_tns(che->ch[0].coeffs, &che->ch[0].tns, &che->ch[0].ics, 1);
                if (che->ch[1].tns.present)
                    apply_tns(che->ch[1].coeffs, &che->ch[1].tns, &che->ch[1].ics, 1);
                if (type <= TYPE_CPE)
                    apply_channel_coupling(ac, che, type, i, BETWEEN_TNS_AND_IMDCT, apply_dependent_coupling);
                if (type != TYPE_CCE || che->coup.coupling_point == AFTER_IMDCT) {
                    imdct_and_windowing(ac, &che->ch[0]);
                    if (ac->m4ac.object_type == AOT_AAC_LTP)
                        update_ltp(ac, &che->ch[0]);
                    if (type == TYPE_CPE) {
                        imdct_and_windowing(ac, &che->ch[1]);
                        if (ac->m4ac.object_type == AOT_AAC_LTP)
                            update_ltp(ac, &che->ch[1]);
                    }
                    if (ac->m4ac.sbr > 0) {
                        ff_sbr_apply(ac, &che->sbr, type, che->ch[0].ret, che->ch[1].ret);
                    }
                }
                if (type <= TYPE_CCE)
                    apply_channel_coupling(ac, che, type, i, AFTER_IMDCT, apply_independent_coupling);
            }
        }
    }
}

static int parse_adts_frame_header(AACContext *ac, GetBitContext *gb)
{
    int size;
    AACADTSHeaderInfo hdr_info;

    size = avpriv_aac_parse_header(gb, &hdr_info);
    if (size > 0) {
        if (hdr_info.chan_config) {
            enum ChannelPosition new_che_pos[4][MAX_ELEM_ID];
            memset(new_che_pos, 0, 4 * MAX_ELEM_ID * sizeof(new_che_pos[0][0]));
            ac->m4ac.chan_config = hdr_info.chan_config;
            if (set_default_channel_config(ac->avctx, new_che_pos, hdr_info.chan_config))
                return -7;
            if (output_configure(ac, ac->che_pos, new_che_pos, hdr_info.chan_config,
                                 FFMAX(ac->output_configured, OC_TRIAL_FRAME)))
                return -7;
        } else if (ac->output_configured != OC_LOCKED) {
            ac->m4ac.chan_config = 0;
            ac->output_configured = OC_NONE;
        }
        if (ac->output_configured != OC_LOCKED) {
            ac->m4ac.sbr = -1;
            ac->m4ac.ps  = -1;
            ac->m4ac.sample_rate     = hdr_info.sample_rate;
            ac->m4ac.sampling_index  = hdr_info.sampling_index;
            ac->m4ac.object_type     = hdr_info.object_type;
        }
        if (!ac->avctx->sample_rate)
            ac->avctx->sample_rate = hdr_info.sample_rate;
        if (!ac->warned_num_aac_frames && hdr_info.num_aac_frames != 1) {
            // This is 2 for "VLB " audio in NSV files.
            // See samples/nsv/vlb_audio.
            av_log_missing_feature(ac->avctx, "More than one AAC RDB per ADTS frame is", 0);
            ac->warned_num_aac_frames = 1;
        }
        if (!hdr_info.crc_absent)
            skip_bits(gb, 16);
    }
    return size;
}

static int aac_decode_frame_int(AVCodecContext *avctx, void *data,
                                int *got_frame_ptr, GetBitContext *gb)
{
    AACContext *ac = avctx->priv_data;
    ChannelElement *che = NULL, *che_prev = NULL;
    enum RawDataBlockType elem_type, elem_type_prev = TYPE_END;
    int err, elem_id;
    int samples = 0, multiplier, audio_found = 0;

    if (show_bits(gb, 12) == 0xfff) {
        if (parse_adts_frame_header(ac, gb) < 0) {
            av_log(avctx, AV_LOG_ERROR, "Error decoding AAC frame header.\n");
            return -1;
        }
        if (ac->m4ac.sampling_index > 12) {
            av_log(ac->avctx, AV_LOG_ERROR, "invalid sampling rate index %d\n", ac->m4ac.sampling_index);
            return -1;
        }
    }

    ac->tags_mapped = 0;
    // parse
    while ((elem_type = get_bits(gb, 3)) != TYPE_END) {
        elem_id = get_bits(gb, 4);

        if (elem_type < TYPE_DSE) {
            if (!ac->tags_mapped && elem_type == TYPE_CPE && ac->m4ac.chan_config==1) {
                enum ChannelPosition new_che_pos[4][MAX_ELEM_ID]= {0};
                ac->m4ac.chan_config=2;

                if (set_default_channel_config(ac->avctx, new_che_pos, 2)<0)
                    return -1;
                if (output_configure(ac, ac->che_pos, new_che_pos, 2, OC_TRIAL_FRAME)<0)
                    return -1;
            }
            if (!(che=get_che(ac, elem_type, elem_id))) {
                av_log(ac->avctx, AV_LOG_ERROR, "channel element %d.%d is not allocated\n",
                       elem_type, elem_id);
                return -1;
            }
            samples = 1024;
        }

        switch (elem_type) {

        case TYPE_SCE:
            err = decode_ics(ac, &che->ch[0], gb, 0, 0);
            audio_found = 1;
            break;

        case TYPE_CPE:
            err = decode_cpe(ac, gb, che);
            audio_found = 1;
            break;

        case TYPE_CCE:
            err = decode_cce(ac, gb, che);
            break;

        case TYPE_LFE:
            err = decode_ics(ac, &che->ch[0], gb, 0, 0);
            audio_found = 1;
            break;

        case TYPE_DSE:
            err = skip_data_stream_element(ac, gb);
            break;

        case TYPE_PCE: {
            enum ChannelPosition new_che_pos[4][MAX_ELEM_ID];
            memset(new_che_pos, 0, 4 * MAX_ELEM_ID * sizeof(new_che_pos[0][0]));
            if ((err = decode_pce(avctx, &ac->m4ac, new_che_pos, gb)))
                break;
            if (ac->output_configured > OC_TRIAL_PCE)
                av_log(avctx, AV_LOG_INFO,
                       "Evaluating a further program_config_element.\n");
            err = output_configure(ac, ac->che_pos, new_che_pos, 0, OC_TRIAL_PCE);
            if (!err)
                ac->m4ac.chan_config = 0;
            break;
        }

        case TYPE_FIL:
            if (elem_id == 15)
                elem_id += get_bits(gb, 8) - 1;
            if (get_bits_left(gb) < 8 * elem_id) {
                    av_log(avctx, AV_LOG_ERROR, overread_err);
                    return -1;
            }
            while (elem_id > 0)
                elem_id -= decode_extension_payload(ac, gb, elem_id, che_prev, elem_type_prev);
            err = 0; /* FIXME */
            break;

        default:
            err = -1; /* should not happen, but keeps compiler happy */
            break;
        }

        che_prev       = che;
        elem_type_prev = elem_type;

        if (err)
            return err;

        if (get_bits_left(gb) < 3) {
            av_log(avctx, AV_LOG_ERROR, overread_err);
            return -1;
        }
    }

    spectral_to_sample(ac);

    multiplier = (ac->m4ac.sbr == 1) ? ac->m4ac.ext_sample_rate > ac->m4ac.sample_rate : 0;
    samples <<= multiplier;
    if (ac->output_configured < OC_LOCKED) {
        avctx->sample_rate = ac->m4ac.sample_rate << multiplier;
        avctx->frame_size = samples;
    }

    if (samples) {
        /* get output buffer */
        ac->frame.nb_samples = samples;
        if ((err = avctx->get_buffer(avctx, &ac->frame)) < 0) {
            av_log(avctx, AV_LOG_ERROR, "get_buffer() failed\n");
            return err;
        }

        if (avctx->sample_fmt == AV_SAMPLE_FMT_FLT)
            ac->fmt_conv.float_interleave((float *)ac->frame.data[0],
                                          (const float **)ac->output_data,
                                          samples, avctx->channels);
        else
            ac->fmt_conv.float_to_int16_interleave((int16_t *)ac->frame.data[0],
                                                   (const float **)ac->output_data,
                                                   samples, avctx->channels);

        *(AVFrame *)data = ac->frame;
    }
    *got_frame_ptr = !!samples;

    if (ac->output_configured && audio_found)
        ac->output_configured = OC_LOCKED;

    return 0;
}

static int aac_decode_frame(AVCodecContext *avctx, void *data,
                            int *got_frame_ptr, AVPacket *avpkt)
{
    AACContext *ac = avctx->priv_data;
    const uint8_t *buf = avpkt->data;
    int buf_size = avpkt->size;
    GetBitContext gb;
    int buf_consumed;
    int buf_offset;
    int err;
    int new_extradata_size;
    const uint8_t *new_extradata = av_packet_get_side_data(avpkt,
                                       AV_PKT_DATA_NEW_EXTRADATA,
                                       &new_extradata_size);

    if (new_extradata) {
        av_free(avctx->extradata);
        avctx->extradata = av_mallocz(new_extradata_size +
                                      FF_INPUT_BUFFER_PADDING_SIZE);
        if (!avctx->extradata)
            return AVERROR(ENOMEM);
        avctx->extradata_size = new_extradata_size;
        memcpy(avctx->extradata, new_extradata, new_extradata_size);
        if (decode_audio_specific_config(ac, ac->avctx, &ac->m4ac,
                                         avctx->extradata,
                                         avctx->extradata_size*8, 1) < 0)
            return AVERROR_INVALIDDATA;
    }

    init_get_bits(&gb, buf, buf_size * 8);

    if ((err = aac_decode_frame_int(avctx, data, got_frame_ptr, &gb)) < 0)
        return err;

    buf_consumed = (get_bits_count(&gb) + 7) >> 3;
    for (buf_offset = buf_consumed; buf_offset < buf_size; buf_offset++)
        if (buf[buf_offset])
            break;

    return buf_size > buf_offset ? buf_consumed : buf_size;
}

static av_cold int aac_decode_close(AVCodecContext *avctx)
{
    AACContext *ac = avctx->priv_data;
    int i, type;

    for (i = 0; i < MAX_ELEM_ID; i++) {
        for (type = 0; type < 4; type++) {
            if (ac->che[type][i])
                ff_aac_sbr_ctx_close(&ac->che[type][i]->sbr);
            av_freep(&ac->che[type][i]);
        }
    }

    ff_mdct_end(&ac->mdct);
    ff_mdct_end(&ac->mdct_small);
    ff_mdct_end(&ac->mdct_ltp);
    return 0;
}


#define LOAS_SYNC_WORD   0x2b7       ///< 11 bits LOAS sync word

struct LATMContext {
    AACContext      aac_ctx;             ///< containing AACContext
    int             initialized;         ///< initilized after a valid extradata was seen

    // parser data
    int             audio_mux_version_A; ///< LATM syntax version
    int             frame_length_type;   ///< 0/1 variable/fixed frame length
    int             frame_length;        ///< frame length for fixed frame length
};

static inline uint32_t latm_get_value(GetBitContext *b)
{
    int length = get_bits(b, 2);

    return get_bits_long(b, (length+1)*8);
}

static int latm_decode_audio_specific_config(struct LATMContext *latmctx,
                                             GetBitContext *gb, int asclen)
{
    AACContext *ac        = &latmctx->aac_ctx;
    AVCodecContext *avctx = ac->avctx;
    MPEG4AudioConfig m4ac = {0};
    int config_start_bit  = get_bits_count(gb);
    int sync_extension    = 0;
    int bits_consumed, esize;

    if (asclen) {
        sync_extension = 1;
        asclen         = FFMIN(asclen, get_bits_left(gb));
    } else
        asclen         = get_bits_left(gb);

    if (config_start_bit % 8) {
        av_log_missing_feature(latmctx->aac_ctx.avctx, "audio specific "
                               "config not byte aligned.\n", 1);
        return AVERROR_INVALIDDATA;
    }
    if (asclen <= 0)
        return AVERROR_INVALIDDATA;
    bits_consumed = decode_audio_specific_config(NULL, avctx, &m4ac,
                                         gb->buffer + (config_start_bit / 8),
                                         asclen, sync_extension);

    if (bits_consumed < 0)
        return AVERROR_INVALIDDATA;

    if (ac->m4ac.sample_rate != m4ac.sample_rate ||
        ac->m4ac.chan_config != m4ac.chan_config) {

        av_log(avctx, AV_LOG_INFO, "audio config changed\n");
        latmctx->initialized = 0;

        esize = (bits_consumed+7) / 8;

        if (avctx->extradata_size < esize) {
            av_free(avctx->extradata);
            avctx->extradata = av_malloc(esize + FF_INPUT_BUFFER_PADDING_SIZE);
            if (!avctx->extradata)
                return AVERROR(ENOMEM);
        }

        avctx->extradata_size = esize;
        memcpy(avctx->extradata, gb->buffer + (config_start_bit/8), esize);
        memset(avctx->extradata+esize, 0, FF_INPUT_BUFFER_PADDING_SIZE);
    }
    skip_bits_long(gb, bits_consumed);

    return bits_consumed;
}

static int read_stream_mux_config(struct LATMContext *latmctx,
                                  GetBitContext *gb)
{
    int ret, audio_mux_version = get_bits(gb, 1);

    latmctx->audio_mux_version_A = 0;
    if (audio_mux_version)
        latmctx->audio_mux_version_A = get_bits(gb, 1);

    if (!latmctx->audio_mux_version_A) {

        if (audio_mux_version)
            latm_get_value(gb);                 // taraFullness

        skip_bits(gb, 1);                       // allStreamSameTimeFraming
        skip_bits(gb, 6);                       // numSubFrames
        // numPrograms
        if (get_bits(gb, 4)) {                  // numPrograms
            av_log_missing_feature(latmctx->aac_ctx.avctx,
                                   "multiple programs are not supported\n", 1);
            return AVERROR_PATCHWELCOME;
        }

        // for each program (which there is only on in DVB)

        // for each layer (which there is only on in DVB)
        if (get_bits(gb, 3)) {                   // numLayer
            av_log_missing_feature(latmctx->aac_ctx.avctx,
                                   "multiple layers are not supported\n", 1);
            return AVERROR_PATCHWELCOME;
        }

        // for all but first stream: use_same_config = get_bits(gb, 1);
        if (!audio_mux_version) {
            if ((ret = latm_decode_audio_specific_config(latmctx, gb, 0)) < 0)
                return ret;
        } else {
            int ascLen = latm_get_value(gb);
            if ((ret = latm_decode_audio_specific_config(latmctx, gb, ascLen)) < 0)
                return ret;
            ascLen -= ret;
            skip_bits_long(gb, ascLen);
        }

        latmctx->frame_length_type = get_bits(gb, 3);
        switch (latmctx->frame_length_type) {
        case 0:
            skip_bits(gb, 8);       // latmBufferFullness
            break;
        case 1:
            latmctx->frame_length = get_bits(gb, 9);
            break;
        case 3:
        case 4:
        case 5:
            skip_bits(gb, 6);       // CELP frame length table index
            break;
        case 6:
        case 7:
            skip_bits(gb, 1);       // HVXC frame length table index
            break;
        }

        if (get_bits(gb, 1)) {                  // other data
            if (audio_mux_version) {
                latm_get_value(gb);             // other_data_bits
            } else {
                int esc;
                do {
                    esc = get_bits(gb, 1);
                    skip_bits(gb, 8);
                } while (esc);
            }
        }

        if (get_bits(gb, 1))                     // crc present
            skip_bits(gb, 8);                    // config_crc
    }

    return 0;
}

static int read_payload_length_info(struct LATMContext *ctx, GetBitContext *gb)
{
    uint8_t tmp;

    if (ctx->frame_length_type == 0) {
        int mux_slot_length = 0;
        do {
            tmp = get_bits(gb, 8);
            mux_slot_length += tmp;
        } while (tmp == 255);
        return mux_slot_length;
    } else if (ctx->frame_length_type == 1) {
        return ctx->frame_length;
    } else if (ctx->frame_length_type == 3 ||
               ctx->frame_length_type == 5 ||
               ctx->frame_length_type == 7) {
        skip_bits(gb, 2);          // mux_slot_length_coded
    }
    return 0;
}

static int read_audio_mux_element(struct LATMContext *latmctx,
                                  GetBitContext *gb)
{
    int err;
    uint8_t use_same_mux = get_bits(gb, 1);
    if (!use_same_mux) {
        if ((err = read_stream_mux_config(latmctx, gb)) < 0)
            return err;
    } else if (!latmctx->aac_ctx.avctx->extradata) {
        av_log(latmctx->aac_ctx.avctx, AV_LOG_DEBUG,
               "no decoder config found\n");
        return AVERROR(EAGAIN);
    }
    if (latmctx->audio_mux_version_A == 0) {
        int mux_slot_length_bytes = read_payload_length_info(latmctx, gb);
        if (mux_slot_length_bytes * 8 > get_bits_left(gb)) {
            av_log(latmctx->aac_ctx.avctx, AV_LOG_ERROR, "incomplete frame\n");
            return AVERROR_INVALIDDATA;
        } else if (mux_slot_length_bytes * 8 + 256 < get_bits_left(gb)) {
            av_log(latmctx->aac_ctx.avctx, AV_LOG_ERROR,
                   "frame length mismatch %d << %d\n",
                   mux_slot_length_bytes * 8, get_bits_left(gb));
            return AVERROR_INVALIDDATA;
        }
    }
    return 0;
}


static int latm_decode_frame(AVCodecContext *avctx, void *out,
                             int *got_frame_ptr, AVPacket *avpkt)
{
    struct LATMContext *latmctx = avctx->priv_data;
    int                 muxlength, err;
    GetBitContext       gb;

    init_get_bits(&gb, avpkt->data, avpkt->size * 8);

    // check for LOAS sync word
    if (get_bits(&gb, 11) != LOAS_SYNC_WORD)
        return AVERROR_INVALIDDATA;

    muxlength = get_bits(&gb, 13) + 3;
    // not enough data, the parser should have sorted this
    if (muxlength > avpkt->size)
        return AVERROR_INVALIDDATA;

    if ((err = read_audio_mux_element(latmctx, &gb)) < 0)
        return err;

    if (!latmctx->initialized) {
        if (!avctx->extradata) {
            *got_frame_ptr = 0;
            return avpkt->size;
        } else {
            if ((err = decode_audio_specific_config(
                    &latmctx->aac_ctx, avctx, &latmctx->aac_ctx.m4ac,
                    avctx->extradata, avctx->extradata_size*8, 1)) < 0)
                return err;
            latmctx->initialized = 1;
        }
    }

    if (show_bits(&gb, 12) == 0xfff) {
        av_log(latmctx->aac_ctx.avctx, AV_LOG_ERROR,
               "ADTS header detected, probably as result of configuration "
               "misparsing\n");
        return AVERROR_INVALIDDATA;
    }

    if ((err = aac_decode_frame_int(avctx, out, got_frame_ptr, &gb)) < 0)
        return err;

    return muxlength;
}

av_cold static int latm_decode_init(AVCodecContext *avctx)
{
    struct LATMContext *latmctx = avctx->priv_data;
    int ret = aac_decode_init(avctx);

    if (avctx->extradata_size > 0)
        latmctx->initialized = !ret;

    return ret;
}


AVCodec ff_aac_decoder = {
    .name           = "aac",
    .type           = AVMEDIA_TYPE_AUDIO,
    .id             = CODEC_ID_AAC,
    .priv_data_size = sizeof(AACContext),
    .init           = aac_decode_init,
    .close          = aac_decode_close,
    .decode         = aac_decode_frame,
    .long_name = NULL_IF_CONFIG_SMALL("Advanced Audio Coding"),
    .sample_fmts = (const enum AVSampleFormat[]) {
        AV_SAMPLE_FMT_FLT, AV_SAMPLE_FMT_S16, AV_SAMPLE_FMT_NONE
    },
    .capabilities = CODEC_CAP_CHANNEL_CONF | CODEC_CAP_DR1,
    .channel_layouts = aac_channel_layout,
};

/*
    Note: This decoder filter is intended to decode LATM streams transferred
    in MPEG transport streams which only contain one program.
    To do a more complex LATM demuxing a separate LATM demuxer should be used.
*/
AVCodec ff_aac_latm_decoder = {
    .name = "aac_latm",
    .type = AVMEDIA_TYPE_AUDIO,
    .id   = CODEC_ID_AAC_LATM,
    .priv_data_size = sizeof(struct LATMContext),
    .init   = latm_decode_init,
    .close  = aac_decode_close,
    .decode = latm_decode_frame,
    .long_name = NULL_IF_CONFIG_SMALL("AAC LATM (Advanced Audio Codec LATM syntax)"),
    .sample_fmts = (const enum AVSampleFormat[]) {
        AV_SAMPLE_FMT_FLT, AV_SAMPLE_FMT_S16, AV_SAMPLE_FMT_NONE
    },
    .capabilities = CODEC_CAP_CHANNEL_CONF | CODEC_CAP_DR1,
    .channel_layouts = aac_channel_layout,
    .flush = flush,
};<|MERGE_RESOLUTION|>--- conflicted
+++ resolved
@@ -826,21 +826,6 @@
                 av_log(ac->avctx, AV_LOG_ERROR, "invalid band type\n");
                 return -1;
             }
-<<<<<<< HEAD
-            while ((sect_len_incr = get_bits(gb, bits)) == (1 << bits) - 1 && get_bits_left(gb) >= bits)
-                sect_end += sect_len_incr;
-            sect_end += sect_len_incr;
-            if (get_bits_left(gb) < 0 || sect_len_incr == (1 << bits) - 1) {
-                av_log(ac->avctx, AV_LOG_ERROR, overread_err);
-                return -1;
-            }
-            if (sect_end > ics->max_sfb) {
-                av_log(ac->avctx, AV_LOG_ERROR,
-                       "Number of bands (%d) exceeds limit (%d).\n",
-                       sect_end, ics->max_sfb);
-                return -1;
-            }
-=======
             do {
                 sect_len_incr = get_bits(gb, bits);
                 sect_end += sect_len_incr;
@@ -855,7 +840,6 @@
                     return -1;
                 }
             } while (sect_len_incr == (1 << bits) - 1);
->>>>>>> 5effcfa7
             for (; k < sect_end; k++) {
                 band_type        [idx]   = sect_band_type;
                 band_type_run_end[idx++] = sect_end;
