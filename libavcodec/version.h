--- conflicted
+++ resolved
@@ -26,17 +26,11 @@
  * Libavcodec version macros.
  */
 
-<<<<<<< HEAD
 #include "libavutil/avutil.h"
 
-#define LIBAVCODEC_VERSION_MAJOR 54
-#define LIBAVCODEC_VERSION_MINOR 92
-#define LIBAVCODEC_VERSION_MICRO 100
-=======
 #define LIBAVCODEC_VERSION_MAJOR 55
 #define LIBAVCODEC_VERSION_MINOR  0
-#define LIBAVCODEC_VERSION_MICRO  0
->>>>>>> d8b31be6
+#define LIBAVCODEC_VERSION_MICRO 100
 
 #define LIBAVCODEC_VERSION_INT  AV_VERSION_INT(LIBAVCODEC_VERSION_MAJOR, \
                                                LIBAVCODEC_VERSION_MINOR, \
