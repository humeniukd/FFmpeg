--- conflicted
+++ resolved
@@ -269,7 +269,8 @@
     AV_CODEC_ID_CLLC,
     AV_CODEC_ID_MSS2,
     AV_CODEC_ID_VP9,
-<<<<<<< HEAD
+    AV_CODEC_ID_AIC,
+
     AV_CODEC_ID_BRENDER_PIX= MKBETAG('B','P','I','X'),
     AV_CODEC_ID_Y41P       = MKBETAG('Y','4','1','P'),
     AV_CODEC_ID_ESCAPE130  = MKBETAG('E','1','3','0'),
@@ -294,9 +295,6 @@
     AV_CODEC_ID_MVC2       = MKBETAG('M','V','C','2'),
     AV_CODEC_ID_SNOW       = MKBETAG('S','N','O','W'),
     AV_CODEC_ID_WEBP       = MKBETAG('W','E','B','P'),
-=======
-    AV_CODEC_ID_AIC,
->>>>>>> 1232a164
 
     /* various PCM "codecs" */
     AV_CODEC_ID_FIRST_AUDIO = 0x10000,     ///< A dummy id pointing at the start of audio codecs
