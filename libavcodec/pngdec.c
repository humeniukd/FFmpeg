--- conflicted
+++ resolved
@@ -474,11 +474,7 @@
                     avctx->pix_fmt = PIX_FMT_PAL8;
                 } else if (s->bit_depth == 8 &&
                            s->color_type == PNG_COLOR_TYPE_GRAY_ALPHA) {
-<<<<<<< HEAD
-                    avctx->pix_fmt = PIX_FMT_GRAY8A;
-=======
                     avctx->pix_fmt = PIX_FMT_Y400A;
->>>>>>> b61e311b
                 } else {
                     goto fail;
                 }
