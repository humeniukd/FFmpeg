/*
 * The simplest mpeg audio layer 2 encoder
 * Copyright (c) 2000, 2001 Fabrice Bellard
 *
 * This file is part of FFmpeg.
 *
 * FFmpeg is free software; you can redistribute it and/or
 * modify it under the terms of the GNU Lesser General Public
 * License as published by the Free Software Foundation; either
 * version 2.1 of the License, or (at your option) any later version.
 *
 * FFmpeg is distributed in the hope that it will be useful,
 * but WITHOUT ANY WARRANTY; without even the implied warranty of
 * MERCHANTABILITY or FITNESS FOR A PARTICULAR PURPOSE.  See the GNU
 * Lesser General Public License for more details.
 *
 * You should have received a copy of the GNU Lesser General Public
 * License along with FFmpeg; if not, write to the Free Software
 * Foundation, Inc., 51 Franklin Street, Fifth Floor, Boston, MA 02110-1301 USA
 */

/**
 * @file
 * The simplest mpeg audio layer 2 encoder.
 */

#include "libavutil/channel_layout.h"

#include "avcodec.h"
#include "internal.h"
#include "put_bits.h"

#define FRAC_BITS   15   /* fractional bits for sb_samples and dct */
#define WFRAC_BITS  14   /* fractional bits for window */

/* define it to use floats in quantization (I don't like floats !) */
#define USE_FLOATS

#include "mpegaudio.h"
#include "mpegaudiodsp.h"
#include "mpegaudiodata.h"
#include "mpegaudiotab.h"

/* currently, cannot change these constants (need to modify
   quantization stage) */
#define MUL(a,b) (((int64_t)(a) * (int64_t)(b)) >> FRAC_BITS)

#define SAMPLES_BUF_SIZE 4096

typedef struct MpegAudioContext {
    PutBitContext pb;
    int nb_channels;
    int lsf;           /* 1 if mpeg2 low bitrate selected */
    int bitrate_index; /* bit rate */
    int freq_index;
    int frame_size; /* frame size, in bits, without padding */
    /* padding computation */
    int frame_frac, frame_frac_incr, do_padding;
    short samples_buf[MPA_MAX_CHANNELS][SAMPLES_BUF_SIZE]; /* buffer for filter */
    int samples_offset[MPA_MAX_CHANNELS];       /* offset in samples_buf */
    int sb_samples[MPA_MAX_CHANNELS][3][12][SBLIMIT];
    unsigned char scale_factors[MPA_MAX_CHANNELS][SBLIMIT][3]; /* scale factors */
    /* code to group 3 scale factors */
    unsigned char scale_code[MPA_MAX_CHANNELS][SBLIMIT];
    int sblimit; /* number of used subbands */
    const unsigned char *alloc_table;
    int16_t filter_bank[512];
    int scale_factor_table[64];
    unsigned char scale_diff_table[128];
    float scale_factor_inv_table[64];
    unsigned short total_quant_bits[17]; /* total number of bits per allocation group */
} MpegAudioContext;

static av_cold int MPA_encode_init(AVCodecContext *avctx)
{
    MpegAudioContext *s = avctx->priv_data;
    int freq = avctx->sample_rate;
    int bitrate = avctx->bit_rate;
    int channels = avctx->channels;
    int i, v, table;
    float a;

    if (channels <= 0 || channels > 2){
        av_log(avctx, AV_LOG_ERROR, "encoding %d channel(s) is not allowed in mp2\n", channels);
        return AVERROR(EINVAL);
    }
    bitrate = bitrate / 1000;
    s->nb_channels = channels;
    avctx->frame_size = MPA_FRAME_SIZE;
    avctx->delay      = 512 - 32 + 1;

    /* encoding freq */
    s->lsf = 0;
    for(i=0;i<3;i++) {
        if (avpriv_mpa_freq_tab[i] == freq)
            break;
        if ((avpriv_mpa_freq_tab[i] / 2) == freq) {
            s->lsf = 1;
            break;
        }
    }
    if (i == 3){
        av_log(avctx, AV_LOG_ERROR, "Sampling rate %d is not allowed in mp2\n", freq);
        return AVERROR(EINVAL);
    }
    s->freq_index = i;

    /* encoding bitrate & frequency */
    for(i=0;i<15;i++) {
        if (avpriv_mpa_bitrate_tab[s->lsf][1][i] == bitrate)
            break;
    }
    if (i == 15){
        av_log(avctx, AV_LOG_ERROR, "bitrate %d is not allowed in mp2\n", bitrate);
        return AVERROR(EINVAL);
    }
    s->bitrate_index = i;

    /* compute total header size & pad bit */

    a = (float)(bitrate * 1000 * MPA_FRAME_SIZE) / (freq * 8.0);
    s->frame_size = ((int)a) * 8;

    /* frame fractional size to compute padding */
    s->frame_frac = 0;
    s->frame_frac_incr = (int)((a - floor(a)) * 65536.0);

    /* select the right allocation table */
    table = ff_mpa_l2_select_table(bitrate, s->nb_channels, freq, s->lsf);

    /* number of used subbands */
    s->sblimit = ff_mpa_sblimit_table[table];
    s->alloc_table = ff_mpa_alloc_tables[table];

    av_dlog(avctx, "%d kb/s, %d Hz, frame_size=%d bits, table=%d, padincr=%x\n",
            bitrate, freq, s->frame_size, table, s->frame_frac_incr);

    for(i=0;i<s->nb_channels;i++)
        s->samples_offset[i] = 0;

    for(i=0;i<257;i++) {
        int v;
        v = ff_mpa_enwindow[i];
#if WFRAC_BITS != 16
        v = (v + (1 << (16 - WFRAC_BITS - 1))) >> (16 - WFRAC_BITS);
#endif
        s->filter_bank[i] = v;
        if ((i & 63) != 0)
            v = -v;
        if (i != 0)
            s->filter_bank[512 - i] = v;
    }

    for(i=0;i<64;i++) {
        v = (int)(exp2((3 - i) / 3.0) * (1 << 20));
        if (v <= 0)
            v = 1;
<<<<<<< HEAD
        scale_factor_table[i] = v;
#ifdef USE_FLOATS
        scale_factor_inv_table[i] = exp2(-(3 - i) / 3.0) / (float)(1 << 20);
#else
#define P 15
        scale_factor_shift[i] = 21 - P - (i / 3);
        scale_factor_mult[i] = (1 << P) * exp2((i % 3) / 3.0);
#endif
=======
        s->scale_factor_table[i] = v;
        s->scale_factor_inv_table[i] = pow(2.0, -(3 - i) / 3.0) / (float)(1 << 20);
>>>>>>> 45ef9639
    }
    for(i=0;i<128;i++) {
        v = i - 64;
        if (v <= -3)
            v = 0;
        else if (v < 0)
            v = 1;
        else if (v == 0)
            v = 2;
        else if (v < 3)
            v = 3;
        else
            v = 4;
        s->scale_diff_table[i] = v;
    }

    for(i=0;i<17;i++) {
        v = ff_mpa_quant_bits[i];
        if (v < 0)
            v = -v;
        else
            v = v * 3;
        s->total_quant_bits[i] = 12 * v;
    }

    return 0;
}

/* 32 point floating point IDCT without 1/sqrt(2) coef zero scaling */
static void idct32(int *out, int *tab)
{
    int i, j;
    int *t, *t1, xr;
    const int *xp = costab32;

    for(j=31;j>=3;j-=2) tab[j] += tab[j - 2];

    t = tab + 30;
    t1 = tab + 2;
    do {
        t[0] += t[-4];
        t[1] += t[1 - 4];
        t -= 4;
    } while (t != t1);

    t = tab + 28;
    t1 = tab + 4;
    do {
        t[0] += t[-8];
        t[1] += t[1-8];
        t[2] += t[2-8];
        t[3] += t[3-8];
        t -= 8;
    } while (t != t1);

    t = tab;
    t1 = tab + 32;
    do {
        t[ 3] = -t[ 3];
        t[ 6] = -t[ 6];

        t[11] = -t[11];
        t[12] = -t[12];
        t[13] = -t[13];
        t[15] = -t[15];
        t += 16;
    } while (t != t1);


    t = tab;
    t1 = tab + 8;
    do {
        int x1, x2, x3, x4;

        x3 = MUL(t[16], FIX(SQRT2*0.5));
        x4 = t[0] - x3;
        x3 = t[0] + x3;

        x2 = MUL(-(t[24] + t[8]), FIX(SQRT2*0.5));
        x1 = MUL((t[8] - x2), xp[0]);
        x2 = MUL((t[8] + x2), xp[1]);

        t[ 0] = x3 + x1;
        t[ 8] = x4 - x2;
        t[16] = x4 + x2;
        t[24] = x3 - x1;
        t++;
    } while (t != t1);

    xp += 2;
    t = tab;
    t1 = tab + 4;
    do {
        xr = MUL(t[28],xp[0]);
        t[28] = (t[0] - xr);
        t[0] = (t[0] + xr);

        xr = MUL(t[4],xp[1]);
        t[ 4] = (t[24] - xr);
        t[24] = (t[24] + xr);

        xr = MUL(t[20],xp[2]);
        t[20] = (t[8] - xr);
        t[ 8] = (t[8] + xr);

        xr = MUL(t[12],xp[3]);
        t[12] = (t[16] - xr);
        t[16] = (t[16] + xr);
        t++;
    } while (t != t1);
    xp += 4;

    for (i = 0; i < 4; i++) {
        xr = MUL(tab[30-i*4],xp[0]);
        tab[30-i*4] = (tab[i*4] - xr);
        tab[   i*4] = (tab[i*4] + xr);

        xr = MUL(tab[ 2+i*4],xp[1]);
        tab[ 2+i*4] = (tab[28-i*4] - xr);
        tab[28-i*4] = (tab[28-i*4] + xr);

        xr = MUL(tab[31-i*4],xp[0]);
        tab[31-i*4] = (tab[1+i*4] - xr);
        tab[ 1+i*4] = (tab[1+i*4] + xr);

        xr = MUL(tab[ 3+i*4],xp[1]);
        tab[ 3+i*4] = (tab[29-i*4] - xr);
        tab[29-i*4] = (tab[29-i*4] + xr);

        xp += 2;
    }

    t = tab + 30;
    t1 = tab + 1;
    do {
        xr = MUL(t1[0], *xp);
        t1[0] = (t[0] - xr);
        t[0] = (t[0] + xr);
        t -= 2;
        t1 += 2;
        xp++;
    } while (t >= tab);

    for(i=0;i<32;i++) {
        out[i] = tab[bitinv32[i]];
    }
}

#define WSHIFT (WFRAC_BITS + 15 - FRAC_BITS)

static void filter(MpegAudioContext *s, int ch, const short *samples, int incr)
{
    short *p, *q;
    int sum, offset, i, j;
    int tmp[64];
    int tmp1[32];
    int *out;

    offset = s->samples_offset[ch];
    out = &s->sb_samples[ch][0][0][0];
    for(j=0;j<36;j++) {
        /* 32 samples at once */
        for(i=0;i<32;i++) {
            s->samples_buf[ch][offset + (31 - i)] = samples[0];
            samples += incr;
        }

        /* filter */
        p = s->samples_buf[ch] + offset;
        q = s->filter_bank;
        /* maxsum = 23169 */
        for(i=0;i<64;i++) {
            sum = p[0*64] * q[0*64];
            sum += p[1*64] * q[1*64];
            sum += p[2*64] * q[2*64];
            sum += p[3*64] * q[3*64];
            sum += p[4*64] * q[4*64];
            sum += p[5*64] * q[5*64];
            sum += p[6*64] * q[6*64];
            sum += p[7*64] * q[7*64];
            tmp[i] = sum;
            p++;
            q++;
        }
        tmp1[0] = tmp[16] >> WSHIFT;
        for( i=1; i<=16; i++ ) tmp1[i] = (tmp[i+16]+tmp[16-i]) >> WSHIFT;
        for( i=17; i<=31; i++ ) tmp1[i] = (tmp[i+16]-tmp[80-i]) >> WSHIFT;

        idct32(out, tmp1);

        /* advance of 32 samples */
        offset -= 32;
        out += 32;
        /* handle the wrap around */
        if (offset < 0) {
            memmove(s->samples_buf[ch] + SAMPLES_BUF_SIZE - (512 - 32),
                    s->samples_buf[ch], (512 - 32) * 2);
            offset = SAMPLES_BUF_SIZE - 512;
        }
    }
    s->samples_offset[ch] = offset;
}

static void compute_scale_factors(MpegAudioContext *s,
                                  unsigned char scale_code[SBLIMIT],
                                  unsigned char scale_factors[SBLIMIT][3],
                                  int sb_samples[3][12][SBLIMIT],
                                  int sblimit)
{
    int *p, vmax, v, n, i, j, k, code;
    int index, d1, d2;
    unsigned char *sf = &scale_factors[0][0];

    for(j=0;j<sblimit;j++) {
        for(i=0;i<3;i++) {
            /* find the max absolute value */
            p = &sb_samples[i][0][j];
            vmax = abs(*p);
            for(k=1;k<12;k++) {
                p += SBLIMIT;
                v = abs(*p);
                if (v > vmax)
                    vmax = v;
            }
            /* compute the scale factor index using log 2 computations */
            if (vmax > 1) {
                n = av_log2(vmax);
                /* n is the position of the MSB of vmax. now
                   use at most 2 compares to find the index */
                index = (21 - n) * 3 - 3;
                if (index >= 0) {
                    while (vmax <= s->scale_factor_table[index+1])
                        index++;
                } else {
                    index = 0; /* very unlikely case of overflow */
                }
            } else {
                index = 62; /* value 63 is not allowed */
            }

            av_dlog(NULL, "%2d:%d in=%x %x %d\n",
                    j, i, vmax, s->scale_factor_table[index], index);
            /* store the scale factor */
            av_assert2(index >=0 && index <= 63);
            sf[i] = index;
        }

        /* compute the transmission factor : look if the scale factors
           are close enough to each other */
        d1 = s->scale_diff_table[sf[0] - sf[1] + 64];
        d2 = s->scale_diff_table[sf[1] - sf[2] + 64];

        /* handle the 25 cases */
        switch(d1 * 5 + d2) {
        case 0*5+0:
        case 0*5+4:
        case 3*5+4:
        case 4*5+0:
        case 4*5+4:
            code = 0;
            break;
        case 0*5+1:
        case 0*5+2:
        case 4*5+1:
        case 4*5+2:
            code = 3;
            sf[2] = sf[1];
            break;
        case 0*5+3:
        case 4*5+3:
            code = 3;
            sf[1] = sf[2];
            break;
        case 1*5+0:
        case 1*5+4:
        case 2*5+4:
            code = 1;
            sf[1] = sf[0];
            break;
        case 1*5+1:
        case 1*5+2:
        case 2*5+0:
        case 2*5+1:
        case 2*5+2:
            code = 2;
            sf[1] = sf[2] = sf[0];
            break;
        case 2*5+3:
        case 3*5+3:
            code = 2;
            sf[0] = sf[1] = sf[2];
            break;
        case 3*5+0:
        case 3*5+1:
        case 3*5+2:
            code = 2;
            sf[0] = sf[2] = sf[1];
            break;
        case 1*5+3:
            code = 2;
            if (sf[0] > sf[2])
              sf[0] = sf[2];
            sf[1] = sf[2] = sf[0];
            break;
        default:
            av_assert2(0); //cannot happen
            code = 0;           /* kill warning */
        }

        av_dlog(NULL, "%d: %2d %2d %2d %d %d -> %d\n", j,
                sf[0], sf[1], sf[2], d1, d2, code);
        scale_code[j] = code;
        sf += 3;
    }
}

/* The most important function : psycho acoustic module. In this
   encoder there is basically none, so this is the worst you can do,
   but also this is the simpler. */
static void psycho_acoustic_model(MpegAudioContext *s, short smr[SBLIMIT])
{
    int i;

    for(i=0;i<s->sblimit;i++) {
        smr[i] = (int)(fixed_smr[i] * 10);
    }
}


#define SB_NOTALLOCATED  0
#define SB_ALLOCATED     1
#define SB_NOMORE        2

/* Try to maximize the smr while using a number of bits inferior to
   the frame size. I tried to make the code simpler, faster and
   smaller than other encoders :-) */
static void compute_bit_allocation(MpegAudioContext *s,
                                   short smr1[MPA_MAX_CHANNELS][SBLIMIT],
                                   unsigned char bit_alloc[MPA_MAX_CHANNELS][SBLIMIT],
                                   int *padding)
{
    int i, ch, b, max_smr, max_ch, max_sb, current_frame_size, max_frame_size;
    int incr;
    short smr[MPA_MAX_CHANNELS][SBLIMIT];
    unsigned char subband_status[MPA_MAX_CHANNELS][SBLIMIT];
    const unsigned char *alloc;

    memcpy(smr, smr1, s->nb_channels * sizeof(short) * SBLIMIT);
    memset(subband_status, SB_NOTALLOCATED, s->nb_channels * SBLIMIT);
    memset(bit_alloc, 0, s->nb_channels * SBLIMIT);

    /* compute frame size and padding */
    max_frame_size = s->frame_size;
    s->frame_frac += s->frame_frac_incr;
    if (s->frame_frac >= 65536) {
        s->frame_frac -= 65536;
        s->do_padding = 1;
        max_frame_size += 8;
    } else {
        s->do_padding = 0;
    }

    /* compute the header + bit alloc size */
    current_frame_size = 32;
    alloc = s->alloc_table;
    for(i=0;i<s->sblimit;i++) {
        incr = alloc[0];
        current_frame_size += incr * s->nb_channels;
        alloc += 1 << incr;
    }
    for(;;) {
        /* look for the subband with the largest signal to mask ratio */
        max_sb = -1;
        max_ch = -1;
        max_smr = INT_MIN;
        for(ch=0;ch<s->nb_channels;ch++) {
            for(i=0;i<s->sblimit;i++) {
                if (smr[ch][i] > max_smr && subband_status[ch][i] != SB_NOMORE) {
                    max_smr = smr[ch][i];
                    max_sb = i;
                    max_ch = ch;
                }
            }
        }
        if (max_sb < 0)
            break;
        av_dlog(NULL, "current=%d max=%d max_sb=%d max_ch=%d alloc=%d\n",
                current_frame_size, max_frame_size, max_sb, max_ch,
                bit_alloc[max_ch][max_sb]);

        /* find alloc table entry (XXX: not optimal, should use
           pointer table) */
        alloc = s->alloc_table;
        for(i=0;i<max_sb;i++) {
            alloc += 1 << alloc[0];
        }

        if (subband_status[max_ch][max_sb] == SB_NOTALLOCATED) {
            /* nothing was coded for this band: add the necessary bits */
            incr = 2 + nb_scale_factors[s->scale_code[max_ch][max_sb]] * 6;
            incr += s->total_quant_bits[alloc[1]];
        } else {
            /* increments bit allocation */
            b = bit_alloc[max_ch][max_sb];
            incr = s->total_quant_bits[alloc[b + 1]] -
                s->total_quant_bits[alloc[b]];
        }

        if (current_frame_size + incr <= max_frame_size) {
            /* can increase size */
            b = ++bit_alloc[max_ch][max_sb];
            current_frame_size += incr;
            /* decrease smr by the resolution we added */
            smr[max_ch][max_sb] = smr1[max_ch][max_sb] - quant_snr[alloc[b]];
            /* max allocation size reached ? */
            if (b == ((1 << alloc[0]) - 1))
                subband_status[max_ch][max_sb] = SB_NOMORE;
            else
                subband_status[max_ch][max_sb] = SB_ALLOCATED;
        } else {
            /* cannot increase the size of this subband */
            subband_status[max_ch][max_sb] = SB_NOMORE;
        }
    }
    *padding = max_frame_size - current_frame_size;
    av_assert0(*padding >= 0);
}

/*
 * Output the mpeg audio layer 2 frame. Note how the code is small
 * compared to other encoders :-)
 */
static void encode_frame(MpegAudioContext *s,
                         unsigned char bit_alloc[MPA_MAX_CHANNELS][SBLIMIT],
                         int padding)
{
    int i, j, k, l, bit_alloc_bits, b, ch;
    unsigned char *sf;
    int q[3];
    PutBitContext *p = &s->pb;

    /* header */

    put_bits(p, 12, 0xfff);
    put_bits(p, 1, 1 - s->lsf); /* 1 = mpeg1 ID, 0 = mpeg2 lsf ID */
    put_bits(p, 2, 4-2);  /* layer 2 */
    put_bits(p, 1, 1); /* no error protection */
    put_bits(p, 4, s->bitrate_index);
    put_bits(p, 2, s->freq_index);
    put_bits(p, 1, s->do_padding); /* use padding */
    put_bits(p, 1, 0);             /* private_bit */
    put_bits(p, 2, s->nb_channels == 2 ? MPA_STEREO : MPA_MONO);
    put_bits(p, 2, 0); /* mode_ext */
    put_bits(p, 1, 0); /* no copyright */
    put_bits(p, 1, 1); /* original */
    put_bits(p, 2, 0); /* no emphasis */

    /* bit allocation */
    j = 0;
    for(i=0;i<s->sblimit;i++) {
        bit_alloc_bits = s->alloc_table[j];
        for(ch=0;ch<s->nb_channels;ch++) {
            put_bits(p, bit_alloc_bits, bit_alloc[ch][i]);
        }
        j += 1 << bit_alloc_bits;
    }

    /* scale codes */
    for(i=0;i<s->sblimit;i++) {
        for(ch=0;ch<s->nb_channels;ch++) {
            if (bit_alloc[ch][i])
                put_bits(p, 2, s->scale_code[ch][i]);
        }
    }

    /* scale factors */
    for(i=0;i<s->sblimit;i++) {
        for(ch=0;ch<s->nb_channels;ch++) {
            if (bit_alloc[ch][i]) {
                sf = &s->scale_factors[ch][i][0];
                switch(s->scale_code[ch][i]) {
                case 0:
                    put_bits(p, 6, sf[0]);
                    put_bits(p, 6, sf[1]);
                    put_bits(p, 6, sf[2]);
                    break;
                case 3:
                case 1:
                    put_bits(p, 6, sf[0]);
                    put_bits(p, 6, sf[2]);
                    break;
                case 2:
                    put_bits(p, 6, sf[0]);
                    break;
                }
            }
        }
    }

    /* quantization & write sub band samples */

    for(k=0;k<3;k++) {
        for(l=0;l<12;l+=3) {
            j = 0;
            for(i=0;i<s->sblimit;i++) {
                bit_alloc_bits = s->alloc_table[j];
                for(ch=0;ch<s->nb_channels;ch++) {
                    b = bit_alloc[ch][i];
                    if (b) {
                        int qindex, steps, m, sample, bits;
                        /* we encode 3 sub band samples of the same sub band at a time */
                        qindex = s->alloc_table[j+b];
                        steps = ff_mpa_quant_steps[qindex];
                        for(m=0;m<3;m++) {
                            sample = s->sb_samples[ch][k][l + m][i];
                            /* divide by scale factor */
<<<<<<< HEAD
#ifdef USE_FLOATS
                            {
                                float a;
                                a = (float)sample * scale_factor_inv_table[s->scale_factors[ch][i][k]];
                                q[m] = (int)((a + 1.0) * steps * 0.5);
                            }
#else
                            {
                                int q1, e, shift, mult;
                                e = s->scale_factors[ch][i][k];
                                shift = scale_factor_shift[e];
                                mult = scale_factor_mult[e];

                                /* normalize to P bits */
                                if (shift < 0)
                                    q1 = sample << (-shift);
                                else
                                    q1 = sample >> shift;
                                q1 = (q1 * mult) >> P;
                                q[m] = ((q1 + (1 << P)) * steps) >> (P + 1);
                            }
#endif
=======
                            a = (float)sample * s->scale_factor_inv_table[s->scale_factors[ch][i][k]];
                            q[m] = (int)((a + 1.0) * steps * 0.5);
>>>>>>> 45ef9639
                            if (q[m] >= steps)
                                q[m] = steps - 1;
                            av_assert2(q[m] >= 0 && q[m] < steps);
                        }
                        bits = ff_mpa_quant_bits[qindex];
                        if (bits < 0) {
                            /* group the 3 values to save bits */
                            put_bits(p, -bits,
                                     q[0] + steps * (q[1] + steps * q[2]));
                        } else {
                            put_bits(p, bits, q[0]);
                            put_bits(p, bits, q[1]);
                            put_bits(p, bits, q[2]);
                        }
                    }
                }
                /* next subband in alloc table */
                j += 1 << bit_alloc_bits;
            }
        }
    }

    /* padding */
    for(i=0;i<padding;i++)
        put_bits(p, 1, 0);

    /* flush */
    flush_put_bits(p);
}

static int MPA_encode_frame(AVCodecContext *avctx, AVPacket *avpkt,
                            const AVFrame *frame, int *got_packet_ptr)
{
    MpegAudioContext *s = avctx->priv_data;
    const int16_t *samples = (const int16_t *)frame->data[0];
    short smr[MPA_MAX_CHANNELS][SBLIMIT];
    unsigned char bit_alloc[MPA_MAX_CHANNELS][SBLIMIT];
    int padding, i, ret;

    for(i=0;i<s->nb_channels;i++) {
        filter(s, i, samples + i, s->nb_channels);
    }

    for(i=0;i<s->nb_channels;i++) {
        compute_scale_factors(s, s->scale_code[i], s->scale_factors[i],
                              s->sb_samples[i], s->sblimit);
    }
    for(i=0;i<s->nb_channels;i++) {
        psycho_acoustic_model(s, smr[i]);
    }
    compute_bit_allocation(s, smr, bit_alloc, &padding);

    if ((ret = ff_alloc_packet2(avctx, avpkt, MPA_MAX_CODED_FRAME_SIZE)) < 0)
        return ret;

    init_put_bits(&s->pb, avpkt->data, avpkt->size);

    encode_frame(s, bit_alloc, padding);

    if (frame->pts != AV_NOPTS_VALUE)
        avpkt->pts = frame->pts - ff_samples_to_time_base(avctx, avctx->delay);

    avpkt->size = put_bits_count(&s->pb) / 8;
    *got_packet_ptr = 1;
    return 0;
}

static const AVCodecDefault mp2_defaults[] = {
    { "b",    "128k" },
    { NULL },
};

AVCodec ff_mp2_encoder = {
    .name                  = "mp2",
    .long_name             = NULL_IF_CONFIG_SMALL("MP2 (MPEG audio layer 2)"),
    .type                  = AVMEDIA_TYPE_AUDIO,
    .id                    = AV_CODEC_ID_MP2,
    .priv_data_size        = sizeof(MpegAudioContext),
    .init                  = MPA_encode_init,
    .encode2               = MPA_encode_frame,
    .sample_fmts           = (const enum AVSampleFormat[]){ AV_SAMPLE_FMT_S16,
                                                            AV_SAMPLE_FMT_NONE },
    .supported_samplerates = (const int[]){
        44100, 48000,  32000, 22050, 24000, 16000, 0
    },
    .channel_layouts       = (const uint64_t[]){ AV_CH_LAYOUT_MONO,
                                                 AV_CH_LAYOUT_STEREO,
                                                 0 },
    .defaults              = mp2_defaults,
};<|MERGE_RESOLUTION|>--- conflicted
+++ resolved
@@ -67,7 +67,12 @@
     int16_t filter_bank[512];
     int scale_factor_table[64];
     unsigned char scale_diff_table[128];
+#ifdef USE_FLOATS
     float scale_factor_inv_table[64];
+#else
+    int8_t scale_factor_shift[64];
+    unsigned short scale_factor_mult[64];
+#endif
     unsigned short total_quant_bits[17]; /* total number of bits per allocation group */
 } MpegAudioContext;
 
@@ -155,19 +160,14 @@
         v = (int)(exp2((3 - i) / 3.0) * (1 << 20));
         if (v <= 0)
             v = 1;
-<<<<<<< HEAD
-        scale_factor_table[i] = v;
+        s->scale_factor_table[i] = v;
 #ifdef USE_FLOATS
-        scale_factor_inv_table[i] = exp2(-(3 - i) / 3.0) / (float)(1 << 20);
+        s->scale_factor_inv_table[i] = exp2(-(3 - i) / 3.0) / (float)(1 << 20);
 #else
 #define P 15
-        scale_factor_shift[i] = 21 - P - (i / 3);
-        scale_factor_mult[i] = (1 << P) * exp2((i % 3) / 3.0);
+        s->scale_factor_shift[i] = 21 - P - (i / 3);
+        s->scale_factor_mult[i] = (1 << P) * exp2((i % 3) / 3.0);
 #endif
-=======
-        s->scale_factor_table[i] = v;
-        s->scale_factor_inv_table[i] = pow(2.0, -(3 - i) / 3.0) / (float)(1 << 20);
->>>>>>> 45ef9639
     }
     for(i=0;i<128;i++) {
         v = i - 64;
@@ -684,19 +684,18 @@
                         for(m=0;m<3;m++) {
                             sample = s->sb_samples[ch][k][l + m][i];
                             /* divide by scale factor */
-<<<<<<< HEAD
 #ifdef USE_FLOATS
                             {
                                 float a;
-                                a = (float)sample * scale_factor_inv_table[s->scale_factors[ch][i][k]];
+                                a = (float)sample * s->scale_factor_inv_table[s->scale_factors[ch][i][k]];
                                 q[m] = (int)((a + 1.0) * steps * 0.5);
                             }
 #else
                             {
                                 int q1, e, shift, mult;
                                 e = s->scale_factors[ch][i][k];
-                                shift = scale_factor_shift[e];
-                                mult = scale_factor_mult[e];
+                                shift = s->scale_factor_shift[e];
+                                mult = s->scale_factor_mult[e];
 
                                 /* normalize to P bits */
                                 if (shift < 0)
@@ -707,10 +706,6 @@
                                 q[m] = ((q1 + (1 << P)) * steps) >> (P + 1);
                             }
 #endif
-=======
-                            a = (float)sample * s->scale_factor_inv_table[s->scale_factors[ch][i][k]];
-                            q[m] = (int)((a + 1.0) * steps * 0.5);
->>>>>>> 45ef9639
                             if (q[m] >= steps)
                                 q[m] = steps - 1;
                             av_assert2(q[m] >= 0 && q[m] < steps);
