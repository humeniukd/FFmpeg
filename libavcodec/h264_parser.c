/*
 * H.26L/H.264/AVC/JVT/14496-10/... parser
 * Copyright (c) 2003 Michael Niedermayer <michaelni@gmx.at>
 *
 * This file is part of FFmpeg.
 *
 * FFmpeg is free software; you can redistribute it and/or
 * modify it under the terms of the GNU Lesser General Public
 * License as published by the Free Software Foundation; either
 * version 2.1 of the License, or (at your option) any later version.
 *
 * FFmpeg is distributed in the hope that it will be useful,
 * but WITHOUT ANY WARRANTY; without even the implied warranty of
 * MERCHANTABILITY or FITNESS FOR A PARTICULAR PURPOSE.  See the GNU
 * Lesser General Public License for more details.
 *
 * You should have received a copy of the GNU Lesser General Public
 * License along with FFmpeg; if not, write to the Free Software
 * Foundation, Inc., 51 Franklin Street, Fifth Floor, Boston, MA 02110-1301 USA
 */

/**
 * @file
 * H.264 / AVC / MPEG4 part10 parser.
 * @author Michael Niedermayer <michaelni@gmx.at>
 */

#define UNCHECKED_BITSTREAM_READER 1

#include "parser.h"
#include "h264data.h"
#include "golomb.h"
#include "internal.h"


static int ff_h264_find_frame_end(H264Context *h, const uint8_t *buf, int buf_size)
{
    int i, j;
    uint32_t state;
    ParseContext *pc = &h->parse_context;
    int next_avc= h->is_avc ? 0 : buf_size;

//    mb_addr= pc->mb_addr - 1;
    state= pc->state;
    if(state>13)
        state= 7;

    if(h->is_avc && !h->nal_length_size)
        av_log(h->avctx, AV_LOG_ERROR, "AVC-parser: nal length size invalid\n");

    for(i=0; i<buf_size; i++){
        if(i >= next_avc) {
            int nalsize = 0;
            i = next_avc;
            for(j = 0; j < h->nal_length_size; j++)
                nalsize = (nalsize << 8) | buf[i++];
            if(nalsize <= 0 || nalsize > buf_size - i){
                av_log(h->avctx, AV_LOG_ERROR, "AVC-parser: nal size %d remaining %d\n", nalsize, buf_size - i);
                return buf_size;
            }
            next_avc= i + nalsize;
            state= 5;
        }

        if(state==7){
#if HAVE_FAST_UNALIGNED
        /* we check i<buf_size instead of i+3/7 because its simpler
         * and there should be FF_INPUT_BUFFER_PADDING_SIZE bytes at the end
         */
#    if HAVE_FAST_64BIT
            while(i<next_avc && !((~*(const uint64_t*)(buf+i) & (*(const uint64_t*)(buf+i) - 0x0101010101010101ULL)) & 0x8080808080808080ULL))
                i+=8;
#    else
            while(i<next_avc && !((~*(const uint32_t*)(buf+i) & (*(const uint32_t*)(buf+i) - 0x01010101U)) & 0x80808080U))
                i+=4;
#    endif
#endif
            for(; i<next_avc; i++){
                if(!buf[i]){
                    state=2;
                    break;
                }
            }
        }else if(state<=2){
            if(buf[i]==1)   state^= 5; //2->7, 1->4, 0->5
            else if(buf[i]) state = 7;
            else            state>>=1; //2->1, 1->0, 0->0
        }else if(state<=5){
            int v= buf[i] & 0x1F;
            if(v==6 || v==7 || v==8 || v==9){
                if(pc->frame_start_found){
                    i++;
                    goto found;
                }
            }else if(v==1 || v==2 || v==5){
                state+=8;
                continue;
            }
            state= 7;
        }else{
            h->parse_history[h->parse_history_count++]= buf[i];
            if(h->parse_history_count>3){
                unsigned int mb, last_mb= h->parse_last_mb;
                GetBitContext gb;

                init_get_bits(&gb, h->parse_history, 8*h->parse_history_count);
                h->parse_history_count=0;
                mb= get_ue_golomb_long(&gb);
                last_mb= h->parse_last_mb;
                h->parse_last_mb= mb;
                if(pc->frame_start_found){
                    if(mb <= last_mb)
                        goto found;
                }else
                    pc->frame_start_found = 1;
                state= 7;
            }
        }
    }
    pc->state= state;
    if(h->is_avc)
        return next_avc;
    return END_NOT_FOUND;

found:
    pc->state=7;
    pc->frame_start_found= 0;
    if(h->is_avc)
        return next_avc;
    return i-(state&5) - 3*(state>7);
}

/**
 * Parse NAL units of found picture and decode some basic information.
 *
 * @param s parser context.
 * @param avctx codec context.
 * @param buf buffer with field/frame data.
 * @param buf_size size of the buffer.
 */
static inline int parse_nal_units(AVCodecParserContext *s,
                                  AVCodecContext *avctx,
                                  const uint8_t *buf, int buf_size)
{
    H264Context *h = s->priv_data;
    const uint8_t *buf_end = buf + buf_size;
    unsigned int pps_id;
    unsigned int slice_type;
    int state = -1;
    const uint8_t *ptr;
    int q264 = buf_size >=4 && !memcmp("Q264", buf, 4);

    /* set some sane default values */
    s->pict_type = AV_PICTURE_TYPE_I;
    s->key_frame = 0;

    h->avctx= avctx;
    h->sei_recovery_frame_cnt = -1;
    h->sei_dpb_output_delay         =  0;
    h->sei_cpb_removal_delay        = -1;
    h->sei_buffering_period_present =  0;

    if (!buf_size)
        return 0;

    for(;;) {
<<<<<<< HEAD
        int src_length, dst_length, consumed, nalsize = 0;
        if (h->is_avc) {
            int i;
            if (h->nal_length_size >= buf_end - buf) break;
            nalsize = 0;
            for (i = 0; i < h->nal_length_size; i++)
                nalsize = (nalsize << 8) | *buf++;
            if (nalsize <= 0 || nalsize > buf_end - buf) {
                av_log(h->avctx, AV_LOG_ERROR, "AVC: nal size %d\n", nalsize);
                break;
            }
            src_length = nalsize;
        } else {
        buf = avpriv_mpv_find_start_code(buf, buf_end, &state);
=======
        int src_length, dst_length, consumed;
        buf = avpriv_find_start_code(buf, buf_end, &state);
>>>>>>> f1e93986
        if(buf >= buf_end)
            break;
        --buf;
        src_length = buf_end - buf;
        }
        switch (state & 0x1f) {
        case NAL_SLICE:
        case NAL_IDR_SLICE:
            // Do not walk the whole buffer just to decode slice header
            if (src_length > 20)
                src_length = 20;
            break;
        }
        ptr= ff_h264_decode_nal(h, buf, &dst_length, &consumed, src_length);
        if (ptr==NULL || dst_length < 0)
            break;

        init_get_bits(&h->gb, ptr, 8*dst_length);
        switch(h->nal_unit_type) {
        case NAL_SPS:
            ff_h264_decode_seq_parameter_set(h);
            break;
        case NAL_PPS:
            ff_h264_decode_picture_parameter_set(h, h->gb.size_in_bits);
            break;
        case NAL_SEI:
            ff_h264_decode_sei(h);
            break;
        case NAL_IDR_SLICE:
            s->key_frame = 1;
            /* fall through */
        case NAL_SLICE:
            get_ue_golomb_long(&h->gb);  // skip first_mb_in_slice
            slice_type = get_ue_golomb_31(&h->gb);
            s->pict_type = golomb_to_pict_type[slice_type % 5];
            if (h->sei_recovery_frame_cnt >= 0) {
                /* key frame, since recovery_frame_cnt is set */
                s->key_frame = 1;
            }
            pps_id= get_ue_golomb(&h->gb);
            if(pps_id>=MAX_PPS_COUNT) {
                av_log(h->avctx, AV_LOG_ERROR, "pps_id out of range\n");
                return -1;
            }
            if(!h->pps_buffers[pps_id]) {
                av_log(h->avctx, AV_LOG_ERROR, "non-existing PPS referenced\n");
                return -1;
            }
            h->pps= *h->pps_buffers[pps_id];
            if(!h->sps_buffers[h->pps.sps_id]) {
                av_log(h->avctx, AV_LOG_ERROR, "non-existing SPS referenced\n");
                return -1;
            }
            h->sps = *h->sps_buffers[h->pps.sps_id];
            h->frame_num = get_bits(&h->gb, h->sps.log2_max_frame_num);

            avctx->profile = ff_h264_get_profile(&h->sps);
            avctx->level   = h->sps.level_idc;

            if(h->sps.frame_mbs_only_flag){
                h->picture_structure= PICT_FRAME;
            }else{
                if(get_bits1(&h->gb)) { //field_pic_flag
                    h->picture_structure= PICT_TOP_FIELD + get_bits1(&h->gb); //bottom_field_flag
                } else {
                    h->picture_structure= PICT_FRAME;
                }
            }

            if(h->sps.pic_struct_present_flag) {
                switch (h->sei_pic_struct) {
                    case SEI_PIC_STRUCT_TOP_FIELD:
                    case SEI_PIC_STRUCT_BOTTOM_FIELD:
                        s->repeat_pict = 0;
                        break;
                    case SEI_PIC_STRUCT_FRAME:
                    case SEI_PIC_STRUCT_TOP_BOTTOM:
                    case SEI_PIC_STRUCT_BOTTOM_TOP:
                        s->repeat_pict = 1;
                        break;
                    case SEI_PIC_STRUCT_TOP_BOTTOM_TOP:
                    case SEI_PIC_STRUCT_BOTTOM_TOP_BOTTOM:
                        s->repeat_pict = 2;
                        break;
                    case SEI_PIC_STRUCT_FRAME_DOUBLING:
                        s->repeat_pict = 3;
                        break;
                    case SEI_PIC_STRUCT_FRAME_TRIPLING:
                        s->repeat_pict = 5;
                        break;
                    default:
                        s->repeat_pict = h->picture_structure == PICT_FRAME ? 1 : 0;
                        break;
                }
            } else {
                s->repeat_pict = h->picture_structure == PICT_FRAME ? 1 : 0;
            }

            return 0; /* no need to evaluate the rest */
        }
        buf += h->is_avc ? nalsize : consumed;
    }
    if (q264)
        return 0;
    /* didn't find a picture! */
    av_log(h->avctx, AV_LOG_ERROR, "missing picture in access unit with size %d\n", buf_size);
    return -1;
}

static int h264_parse(AVCodecParserContext *s,
                      AVCodecContext *avctx,
                      const uint8_t **poutbuf, int *poutbuf_size,
                      const uint8_t *buf, int buf_size)
{
    H264Context *h = s->priv_data;
    ParseContext *pc = &h->parse_context;
    int next;

    if (!h->got_first) {
        h->got_first = 1;
        if (avctx->extradata_size) {
            h->avctx = avctx;
            // must be done like in decoder, otherwise opening the parser,
            // letting it create extradata and then closing and opening again
            // will cause has_b_frames to be always set.
            // Note that estimate_timings_from_pts does exactly this.
            if (!avctx->has_b_frames)
                h->low_delay = 1;
            ff_h264_decode_extradata(h, avctx->extradata, avctx->extradata_size);
        }
    }

    if(s->flags & PARSER_FLAG_COMPLETE_FRAMES){
        next= buf_size;
    }else{
        next= ff_h264_find_frame_end(h, buf, buf_size);

        if (ff_combine_frame(pc, next, &buf, &buf_size) < 0) {
            *poutbuf = NULL;
            *poutbuf_size = 0;
            return buf_size;
        }

        if(next<0 && next != END_NOT_FOUND){
            av_assert1(pc->last_index + next >= 0 );
            ff_h264_find_frame_end(h, &pc->buffer[pc->last_index + next], -next); //update state
        }
    }

    parse_nal_units(s, avctx, buf, buf_size);

    if (h->sei_cpb_removal_delay >= 0) {
        s->dts_sync_point    = h->sei_buffering_period_present;
        s->dts_ref_dts_delta = h->sei_cpb_removal_delay;
        s->pts_dts_delta     = h->sei_dpb_output_delay;
    } else {
        s->dts_sync_point    = INT_MIN;
        s->dts_ref_dts_delta = INT_MIN;
        s->pts_dts_delta     = INT_MIN;
    }

    if (s->flags & PARSER_FLAG_ONCE) {
        s->flags &= PARSER_FLAG_COMPLETE_FRAMES;
    }

    *poutbuf = buf;
    *poutbuf_size = buf_size;
    return next;
}

static int h264_split(AVCodecContext *avctx,
                      const uint8_t *buf, int buf_size)
{
    int i;
    uint32_t state = -1;
    int has_sps= 0;

    for(i=0; i<=buf_size; i++){
        if((state&0xFFFFFF1F) == 0x107)
            has_sps=1;
/*        if((state&0xFFFFFF1F) == 0x101 || (state&0xFFFFFF1F) == 0x102 || (state&0xFFFFFF1F) == 0x105){
        }*/
        if((state&0xFFFFFF00) == 0x100 && (state&0xFFFFFF1F) != 0x107 && (state&0xFFFFFF1F) != 0x108 && (state&0xFFFFFF1F) != 0x109){
            if(has_sps){
                while(i>4 && buf[i-5]==0) i--;
                return i-4;
            }
        }
        if (i<buf_size)
            state= (state<<8) | buf[i];
    }
    return 0;
}

static void close(AVCodecParserContext *s)
{
    H264Context *h = s->priv_data;
    ParseContext *pc = &h->parse_context;

    av_free(pc->buffer);
    ff_h264_free_context(h);
}

static int init(AVCodecParserContext *s)
{
    H264Context *h = s->priv_data;
    h->thread_context[0] = h;
    h->slice_context_count = 1;
    return 0;
}

AVCodecParser ff_h264_parser = {
    .codec_ids      = { AV_CODEC_ID_H264 },
    .priv_data_size = sizeof(H264Context),
    .parser_init    = init,
    .parser_parse   = h264_parse,
    .parser_close   = close,
    .split          = h264_split,
};<|MERGE_RESOLUTION|>--- conflicted
+++ resolved
@@ -164,7 +164,6 @@
         return 0;
 
     for(;;) {
-<<<<<<< HEAD
         int src_length, dst_length, consumed, nalsize = 0;
         if (h->is_avc) {
             int i;
@@ -178,11 +177,7 @@
             }
             src_length = nalsize;
         } else {
-        buf = avpriv_mpv_find_start_code(buf, buf_end, &state);
-=======
-        int src_length, dst_length, consumed;
         buf = avpriv_find_start_code(buf, buf_end, &state);
->>>>>>> f1e93986
         if(buf >= buf_end)
             break;
         --buf;
