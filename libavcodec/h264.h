--- conflicted
+++ resolved
@@ -132,11 +132,7 @@
 typedef enum {
     SEI_TYPE_BUFFERING_PERIOD       = 0,   ///< buffering period (H.264, D.1.1)
     SEI_TYPE_PIC_TIMING             = 1,   ///< picture timing
-<<<<<<< HEAD
-    SEI_TYPE_USER_DATA_ITU_T_T35    = 4,   ///< user data registered by ITU-T Recommendation T.35
-=======
     SEI_TYPE_USER_DATA_REGISTERED   = 4,   ///< registered user data as specified by Rec. ITU-T T.35
->>>>>>> 271ce76d
     SEI_TYPE_USER_DATA_UNREGISTERED = 5,   ///< unregistered user data
     SEI_TYPE_RECOVERY_POINT         = 6,   ///< recovery point (frame # to decoder sync)
     SEI_TYPE_FRAME_PACKING          = 45,  ///< frame packing arrangement
@@ -792,9 +788,6 @@
 
     int missing_fields;
 
-    uint8_t afd;
-    int has_afd;
-
 
 /* for frame threading, this is set to 1
      * after finish_setup() has been called, so we cannot modify
